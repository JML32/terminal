// Copyright (c) Microsoft Corporation.
// Licensed under the MIT license.

#include "precomp.h"
#include "VtIo.hpp"
#include "../interactivity/inc/ServiceLocator.hpp"

#include "../renderer/vt/XtermEngine.hpp"
#include "../renderer/vt/Xterm256Engine.hpp"
#include "../renderer/vt/WinTelnetEngine.hpp"

#include "../renderer/base/renderer.hpp"
#include "../types/inc/utils.hpp"
#include "handle.h" // LockConsole and UnlockConsole
#include "output.h" // CloseConsoleProcessState

using namespace Microsoft::Console;
using namespace Microsoft::Console::Render;
using namespace Microsoft::Console::VirtualTerminal;
using namespace Microsoft::Console::Types;
using namespace Microsoft::Console::Utils;
using namespace Microsoft::Console::Interactivity;

VtIo::VtIo() :
    _initialized(false),
    _objectsCreated(false),
    _lookingForCursorPosition(false),
    _IoMode(VtIoMode::INVALID),
#ifdef UNIT_TESTING
    _doNotTerminate(false),
#endif
    _shutdownEvent()
{
}

VtIo::~VtIo()
{
    if (_shutdownEvent)
    {
        _shutdownEvent.SetEvent();
        // Wait for watchdog future to get the memo or we might try to destroy it before it gets to work.
        _shutdownWatchdog.wait();
    }
}

// Routine Description:
//  Tries to get the VtIoMode from the given string. If it's not one of the
//      *_STRING constants in VtIoMode.hpp, then it returns E_INVALIDARG.
// Arguments:
//  VtIoMode: A string containing the console's requested VT mode. This can be
//      any of the strings in VtIoModes.hpp
//  pIoMode: recieves the VtIoMode that the string prepresents if it's a valid
//      IO mode string
// Return Value:
//  S_OK if we parsed the string successfully, otherwise E_INVALIDARG indicating failure.
[[nodiscard]] HRESULT VtIo::ParseIoMode(const std::wstring& VtMode, _Out_ VtIoMode& ioMode)
{
    ioMode = VtIoMode::INVALID;

    if (VtMode == XTERM_256_STRING)
    {
        ioMode = VtIoMode::XTERM_256;
    }
    else if (VtMode == XTERM_STRING)
    {
        ioMode = VtIoMode::XTERM;
    }
    else if (VtMode == WIN_TELNET_STRING)
    {
        ioMode = VtIoMode::WIN_TELNET;
    }
    else if (VtMode == XTERM_ASCII_STRING)
    {
        ioMode = VtIoMode::XTERM_ASCII;
    }
    else if (VtMode == DEFAULT_STRING)
    {
        ioMode = VtIoMode::XTERM_256;
    }
    else
    {
        return E_INVALIDARG;
    }
    return S_OK;
}

[[nodiscard]] HRESULT VtIo::Initialize(const ConsoleArguments* const pArgs)
{
    _lookingForCursorPosition = pArgs->GetInheritCursor();

    // If we were already given VT handles, set up the VT IO engine to use those.
    if (pArgs->InConptyMode())
    {
        return _Initialize(pArgs->GetVtInHandle(), pArgs->GetVtOutHandle(), pArgs->GetVtMode(), pArgs->GetSignalHandle());
    }
    // Didn't need to initialize if we didn't have VT stuff. It's still OK, but report we did nothing.
    else
    {
        return S_FALSE;
    }
}

// Routine Description:
//  Tries to initialize this VtIo instance from the given pipe handles and
//      VtIoMode. The pipes should have been created already (by the caller of
//      conhost), in non-overlapped mode.
//  The VtIoMode string can be the empty string as a default value.
// Arguments:
//  InHandle: a valid file handle. The console will
//      read VT sequences from this pipe to generate INPUT_RECORDs and other
//      input events.
//  OutHandle: a valid file handle. The console
//      will be "rendered" to this pipe using VT sequences
//  VtIoMode: A string containing the console's requested VT mode. This can be
//      any of the strings in VtIoModes.hpp
//  SignalHandle: an optional file handle that will be used to send signals into the console.
//      This represents the ability to send signals to a *nix tty/pty.
// Return Value:
//  S_OK if we initialized successfully, otherwise an appropriate HRESULT
//      indicating failure.
[[nodiscard]] HRESULT VtIo::_Initialize(const HANDLE InHandle,
                                        const HANDLE OutHandle,
                                        const std::wstring& VtMode,
                                        _In_opt_ const HANDLE SignalHandle)
{
    FAIL_FAST_IF_MSG(_initialized, "Someone attempted to double-_Initialize VtIo");

    RETURN_IF_FAILED(ParseIoMode(VtMode, _IoMode));

    _hInput.reset(InHandle);
    _hOutput.reset(OutHandle);
    _hSignal.reset(SignalHandle);

    // Since we have a valid request for a PTY, set up the events and watchdog mechanisms
    // required to tear everything apart correctly at the end of a PTY session.
    _shutdownEvent.create(wil::EventOptions::ManualReset);

    _shutdownWatchdog = std::async(std::launch::async, [=] {
        _shutdownEvent.wait();

        LockConsole();
        auto Unlock = wil::scope_exit([&] { UnlockConsole(); });

#ifdef UNIT_TESTING
        // Don't close process state if we're unit testing and this has been set by a friend because
        // it will trigger the rundown and exit TerminateProcess killing the test host!
        if (_doNotTerminate)
        {
            return;
        }
#endif

        CloseConsoleProcessState();
    });

    // We also need to register to know when the last process is exiting.
    ServiceLocator::LocateGlobals().getConsoleInformation().ProcessHandleList.RegisterForNotifyOnLastFree(std::bind(&VtIo::_OnLastProcessExit, this));

    // The only way we're initialized is if the args said we're in conpty mode.
    // If the args say so, then at least one of in, out, or signal was specified
    _initialized = true;

    return S_OK;
}

// Method Description:
// - Create the VtRenderer and the VtInputThread for this console.
// MUST BE DONE AFTER CONSOLE IS INITIALIZED, to make sure we've gotten the
//  buffer size from the attached client application.
// Arguments:
// - <none>
// Return Value:
//  S_OK if we initialized successfully,
//  S_FALSE if VtIo hasn't been initialized (or we're not in conpty mode)
//  otherwise an appropriate HRESULT indicating failure.
[[nodiscard]] HRESULT VtIo::CreateIoHandlers() noexcept
{
    if (!_initialized)
    {
        return S_FALSE;
    }

    const CONSOLE_INFORMATION& gci = ServiceLocator::LocateGlobals().getConsoleInformation();

    try
    {
        if (IsValidHandle(_hInput.get()))
        {
            _pVtInputThread = std::make_unique<VtInputThread>(std::move(_hInput), _shutdownEvent, _lookingForCursorPosition);
        }

        if (IsValidHandle(_hOutput.get()))
        {
            Viewport initialViewport = Viewport::FromDimensions({ 0, 0 },
                                                                gci.GetWindowSize().X,
                                                                gci.GetWindowSize().Y);
            switch (_IoMode)
            {
            case VtIoMode::XTERM_256:
                _pVtRenderEngine = std::make_unique<Xterm256Engine>(std::move(_hOutput),
                                                                    _shutdownEvent,
                                                                    gci,
                                                                    initialViewport,
                                                                    gci.GetColorTable(),
                                                                    static_cast<WORD>(gci.GetColorTableSize()));
                break;
            case VtIoMode::XTERM:
                _pVtRenderEngine = std::make_unique<XtermEngine>(std::move(_hOutput),
                                                                 _shutdownEvent,
                                                                 gci,
                                                                 initialViewport,
                                                                 gci.GetColorTable(),
                                                                 static_cast<WORD>(gci.GetColorTableSize()),
                                                                 false);
                break;
            case VtIoMode::XTERM_ASCII:
                _pVtRenderEngine = std::make_unique<XtermEngine>(std::move(_hOutput),
                                                                 _shutdownEvent,
                                                                 gci,
                                                                 initialViewport,
                                                                 gci.GetColorTable(),
                                                                 static_cast<WORD>(gci.GetColorTableSize()),
                                                                 true);
                break;
            case VtIoMode::WIN_TELNET:
                _pVtRenderEngine = std::make_unique<WinTelnetEngine>(std::move(_hOutput),
                                                                     _shutdownEvent,
                                                                     gci,
                                                                     initialViewport,
                                                                     gci.GetColorTable(),
                                                                     static_cast<WORD>(gci.GetColorTableSize()));
                break;
            default:
                return E_FAIL;
            }
        }
    }
    CATCH_RETURN();

    _objectsCreated = true;
    return S_OK;
}

bool VtIo::IsUsingVt() const
{
    return _objectsCreated;
}

// Routine Description:
//  Potentially starts this VtIo's input thread and render engine.
//      If the VtIo hasn't yet been given pipes, then this function will
//      silently do nothing. It's the responsibility of the caller to make sure
//      that the pipes are initialized first with VtIo::Initialize
// Arguments:
//  <none>
// Return Value:
//  S_OK if we started successfully or had nothing to start, otherwise an
//      appropriate HRESULT indicating failure.
[[nodiscard]] HRESULT VtIo::StartIfNeeded()
{
    // If we haven't been set up, do nothing (because there's nothing to start)
    if (!_objectsCreated)
    {
        return S_FALSE;
    }
    Globals& g = ServiceLocator::LocateGlobals();

    if (_pVtRenderEngine)
    {
        try
        {
            g.pRender->AddRenderEngine(_pVtRenderEngine.get());
            g.getConsoleInformation().GetActiveOutputBuffer().SetTerminalConnection(_pVtRenderEngine.get());
        }
        CATCH_RETURN();
    }

    // MSFT: 15813316
    // If the terminal application wants us to inherit the cursor position,
    //  we're going to emit a VT sequence to ask for the cursor position, then
    //  read input until we get a response. Terminals who request this behavior
    //  but don't respond will hang.
    // If we get a response, the InteractDispatch will call SetCursorPosition,
    //      which will call to our VtIo::SetCursorPosition method.
    // We need both handles for this initialization to work. If we don't have
    //      both, we'll skip it. They either aren't going to be reading output
    //      (so they can't get the DSR) or they can't write the response to us.
    // GH Microsoft/Terminal#1810:
    // - We can't just infinite loop and let them hang. It needs to recognize an error
    //   condition otherwise it can be getting notified on another thread of a proper shutdown
    //   and be unable to actually leave this loop and let go of the lock.
    if (_lookingForCursorPosition && _pVtRenderEngine && _pVtInputThread)
    {
        RETURN_IF_FAILED(_pVtRenderEngine->RequestCursor());

        // The consequences of the VT Input
        // receiving its cursor position information cause additional entrances to the global
        // lock that we're already holding on the IO thread as a part of initialization here.
        // So we have to pump the read manually here until we get what we're looking for.
        while (!_shutdownEvent.is_signaled() && _lookingForCursorPosition)
        {
            RETURN_IF_FAILED(_pVtInputThread->DoReadInput());
        }
    }

    // We can't start the VT input thread until after we've pumped it manually
    // (if necessary) above for the cursor response.
    if (_pVtInputThread)
    {
        RETURN_IF_FAILED(_pVtInputThread->Start());
    }

    if (_pPtySignalInputThread)
    {
        // Let the signal thread know that the console is connected
        _pPtySignalInputThread->ConnectConsole();
    }

    return S_OK;
}

// Method Description:
// - Create and start the signal thread. The signal thread can be created
//      independent of the i/o threads, and doesn't require a client first
//      attaching to the console. We need to create it first and foremost,
//      because it's possible that a terminal application could
//      CreatePseudoConsole, then ClosePseudoConsole without ever attaching a
//      client. Should that happen, we still need to exit.
// Arguments:
// - <none>
// Return Value:
// - S_FALSE if we're not in VtIo mode,
//   S_OK if we succeeded,
//   otherwise an appropriate HRESULT indicating failure.
[[nodiscard]] HRESULT VtIo::CreateAndStartSignalThread() noexcept
{
    if (!_initialized)
    {
        return S_FALSE;
    }

    // If we were passed a signal handle, try to open it and make a signal reading thread.
    if (IsValidHandle(_hSignal.get()))
    {
        try
        {
            _pPtySignalInputThread = std::make_unique<PtySignalInputThread>(std::move(_hSignal), _shutdownEvent);

            // Start it if it was successfully created.
            RETURN_IF_FAILED(_pPtySignalInputThread->Start());
        }
        CATCH_RETURN();
    }

    return S_OK;
}

// Method Description:
// - Prevent the renderer from emitting output on the next resize. This prevents
//      the host from echoing a resize to the terminal that requested it.
// Arguments:
// - <none>
// Return Value:
// - S_OK if the renderer successfully suppressed the next repaint, otherwise an
//      appropriate HRESULT indicating failure.
[[nodiscard]] HRESULT VtIo::SuppressResizeRepaint()
{
    HRESULT hr = S_OK;
    if (_pVtRenderEngine)
    {
        hr = _pVtRenderEngine->SuppressResizeRepaint();
    }
    return hr;
}

// Method Description:
// - Attempts to set the initial cursor position, if we're looking for it.
//      If we're not trying to inherit the cursor, does nothing.
// Arguments:
// - coordCursor: The initial position of the cursor.
// Return Value:
// - S_OK if we successfully inherited the cursor or did nothing, else an
//      appropriate HRESULT
[[nodiscard]] HRESULT VtIo::SetCursorPosition(const COORD coordCursor)
{
    HRESULT hr = S_OK;
    if (_lookingForCursorPosition)
    {
        if (_pVtRenderEngine)
        {
            hr = _pVtRenderEngine->InheritCursor(coordCursor);
        }

        _lookingForCursorPosition = false;
    }
    return hr;
}

<<<<<<< HEAD
// Method Description:
// - Used to write a string straight to the terminal, via the attached VT renderer.
// - When used for passing-through VT sequences we didn't understand, the caller
//   should make sure to call Renderer::PaintFrame before calling this, to
//   ensure the buffered state of the current frame is flushed before we write
//   this sequence. If you don't do that, this string will appear out-of-order
//   from the buffered state (see microsoft/terminal#2011)
// Arguments:
// - rgwch: The start of the string of characters to write to the terminal
// - cch: The number of characters to write
// Return Value:
// - <none>
void VtIo::PassThroughString(const wchar_t* const rgwch, const size_t cch)
{
    if (_pVtRenderEngine)
    {
        std::wstring wstr{ rgwch, cch };
        LOG_IF_FAILED(_pVtRenderEngine->WriteTerminalW(wstr));
    }
}

void VtIo::CloseInput()
{
    // This will release the lock when it goes out of scope
    std::lock_guard<std::mutex> lk(_shutdownLock);
    _pVtInputThread = nullptr;
    _ShutdownIfNeeded();
}

void VtIo::CloseOutput()
{
    // This will release the lock when it goes out of scope
    std::lock_guard<std::mutex> lk(_shutdownLock);

    Globals& g = ServiceLocator::LocateGlobals();
    // DON'T RemoveRenderEngine, as that requires the engine list lock, and this
    // is usually being triggered on a paint operation, when the lock is already
    // owned by the paint.
    // Instead we're releasing the Engine here. A pointer to it has already been
    // given to the Renderer, so we don't want the unique_ptr to delete it. The
    // Renderer will own its lifetime now.
    _pVtRenderEngine.release();

    g.getConsoleInformation().GetActiveOutputBuffer().SetTerminalConnection(nullptr);

    _ShutdownIfNeeded();
}

void VtIo::_ShutdownIfNeeded()
{
    // The callers should have both accquired the _shutdownLock at this point -
    //      we dont want a race on who is actually responsible for closing it.
    if (_objectsCreated && _pVtInputThread == nullptr && _pVtRenderEngine == nullptr)
    {
        // At this point, we no longer have a renderer or inthread. So we've
        //      effectively been disconnected from the terminal.

        // If we have any remaining attached processes, this will prepare us to send a ctrl+close to them
        // if we don't, this will cause us to rundown and exit.
        CloseConsoleProcessState();

        // If we haven't terminated by now, that's because there's a client that's still attached.
        // Force the handling of the control events by the attached clients.
        // As of MSFT:19419231, CloseConsoleProcessState will make sure this
        //      happens if this method is called outside of lock, but if we're
        //      currently locked, we want to make sure ctrl events are handled
        //      _before_ we RundownAndExit.
        ProcessCtrlEvents();

        // Make sure we terminate.
        ServiceLocator::RundownAndExit(ERROR_BROKEN_PIPE);
    }
}

=======
>>>>>>> 258c8b40
// Method Description:
// - Tell the vt renderer to begin a resize operation. During a resize
//   operation, the vt renderer should _not_ request to be repainted during a
//   text buffer circling event. Any callers of this method should make sure to
//   call EndResize to make sure the renderer returns to normal behavior.
//   See GH#1795 for context on this method.
// Arguments:
// - <none>
// Return Value:
// - <none>
void VtIo::BeginResize()
{
    if (_pVtRenderEngine)
    {
        _pVtRenderEngine->BeginResizeRequest();
    }
}

// Method Description:
// - Tell the vt renderer to end a resize operation.
//   See BeginResize for more details.
//   See GH#1795 for context on this method.
// Arguments:
// - <none>
// Return Value:
// - <none>
void VtIo::EndResize()
{
    if (_pVtRenderEngine)
    {
        _pVtRenderEngine->EndResizeRequest();
    }
}

// Method Description:
// - Called when the last client process exits. We'll use this to shut off the main IO thread.
// Arguments:
// - <none>
// Return Value:
// - <none>
void VtIo::_OnLastProcessExit()
{
    // If a shutdown is signaled because one of the PTY pipes has broken connection with the
    // hosting Terminal on top and we've been notified that the last client application has just
    // disconnected, then we want to stop all IO channel communication.
    //
    // Normally IO channel communication stops itself when all outstanding references to the console
    // session are broken with the driver, but in this circumstance, the Terminal application may still
    // be holding a server, reference, or other handle to the session. It is implied that breaking any
    // one of the connections or calling ClosePseudoConsole is a specific request to close all those things off from the
    // Terminal's end. That means those handles are not really valid means of keeping the session open and therefore
    // once the client connections are gone, there's no longer a reason to stick around even if the Terminal on top
    // didn't fully clean up all of its handles before reaching this state.
    if (_shutdownEvent.is_signaled())
    {
        ServiceLocator::LocateGlobals().pDeviceComm->Shutdown();
    }
}
<|MERGE_RESOLUTION|>--- conflicted
+++ resolved
@@ -1,533 +1,477 @@
-// Copyright (c) Microsoft Corporation.
-// Licensed under the MIT license.
-
-#include "precomp.h"
-#include "VtIo.hpp"
-#include "../interactivity/inc/ServiceLocator.hpp"
-
-#include "../renderer/vt/XtermEngine.hpp"
-#include "../renderer/vt/Xterm256Engine.hpp"
-#include "../renderer/vt/WinTelnetEngine.hpp"
-
-#include "../renderer/base/renderer.hpp"
-#include "../types/inc/utils.hpp"
-#include "handle.h" // LockConsole and UnlockConsole
-#include "output.h" // CloseConsoleProcessState
-
-using namespace Microsoft::Console;
-using namespace Microsoft::Console::Render;
-using namespace Microsoft::Console::VirtualTerminal;
-using namespace Microsoft::Console::Types;
-using namespace Microsoft::Console::Utils;
-using namespace Microsoft::Console::Interactivity;
-
-VtIo::VtIo() :
-    _initialized(false),
-    _objectsCreated(false),
-    _lookingForCursorPosition(false),
-    _IoMode(VtIoMode::INVALID),
-#ifdef UNIT_TESTING
-    _doNotTerminate(false),
-#endif
-    _shutdownEvent()
-{
-}
-
-VtIo::~VtIo()
-{
-    if (_shutdownEvent)
-    {
-        _shutdownEvent.SetEvent();
-        // Wait for watchdog future to get the memo or we might try to destroy it before it gets to work.
-        _shutdownWatchdog.wait();
-    }
-}
-
-// Routine Description:
-//  Tries to get the VtIoMode from the given string. If it's not one of the
-//      *_STRING constants in VtIoMode.hpp, then it returns E_INVALIDARG.
-// Arguments:
-//  VtIoMode: A string containing the console's requested VT mode. This can be
-//      any of the strings in VtIoModes.hpp
-//  pIoMode: recieves the VtIoMode that the string prepresents if it's a valid
-//      IO mode string
-// Return Value:
-//  S_OK if we parsed the string successfully, otherwise E_INVALIDARG indicating failure.
-[[nodiscard]] HRESULT VtIo::ParseIoMode(const std::wstring& VtMode, _Out_ VtIoMode& ioMode)
-{
-    ioMode = VtIoMode::INVALID;
-
-    if (VtMode == XTERM_256_STRING)
-    {
-        ioMode = VtIoMode::XTERM_256;
-    }
-    else if (VtMode == XTERM_STRING)
-    {
-        ioMode = VtIoMode::XTERM;
-    }
-    else if (VtMode == WIN_TELNET_STRING)
-    {
-        ioMode = VtIoMode::WIN_TELNET;
-    }
-    else if (VtMode == XTERM_ASCII_STRING)
-    {
-        ioMode = VtIoMode::XTERM_ASCII;
-    }
-    else if (VtMode == DEFAULT_STRING)
-    {
-        ioMode = VtIoMode::XTERM_256;
-    }
-    else
-    {
-        return E_INVALIDARG;
-    }
-    return S_OK;
-}
-
-[[nodiscard]] HRESULT VtIo::Initialize(const ConsoleArguments* const pArgs)
-{
-    _lookingForCursorPosition = pArgs->GetInheritCursor();
-
-    // If we were already given VT handles, set up the VT IO engine to use those.
-    if (pArgs->InConptyMode())
-    {
-        return _Initialize(pArgs->GetVtInHandle(), pArgs->GetVtOutHandle(), pArgs->GetVtMode(), pArgs->GetSignalHandle());
-    }
-    // Didn't need to initialize if we didn't have VT stuff. It's still OK, but report we did nothing.
-    else
-    {
-        return S_FALSE;
-    }
-}
-
-// Routine Description:
-//  Tries to initialize this VtIo instance from the given pipe handles and
-//      VtIoMode. The pipes should have been created already (by the caller of
-//      conhost), in non-overlapped mode.
-//  The VtIoMode string can be the empty string as a default value.
-// Arguments:
-//  InHandle: a valid file handle. The console will
-//      read VT sequences from this pipe to generate INPUT_RECORDs and other
-//      input events.
-//  OutHandle: a valid file handle. The console
-//      will be "rendered" to this pipe using VT sequences
-//  VtIoMode: A string containing the console's requested VT mode. This can be
-//      any of the strings in VtIoModes.hpp
-//  SignalHandle: an optional file handle that will be used to send signals into the console.
-//      This represents the ability to send signals to a *nix tty/pty.
-// Return Value:
-//  S_OK if we initialized successfully, otherwise an appropriate HRESULT
-//      indicating failure.
-[[nodiscard]] HRESULT VtIo::_Initialize(const HANDLE InHandle,
-                                        const HANDLE OutHandle,
-                                        const std::wstring& VtMode,
-                                        _In_opt_ const HANDLE SignalHandle)
-{
-    FAIL_FAST_IF_MSG(_initialized, "Someone attempted to double-_Initialize VtIo");
-
-    RETURN_IF_FAILED(ParseIoMode(VtMode, _IoMode));
-
-    _hInput.reset(InHandle);
-    _hOutput.reset(OutHandle);
-    _hSignal.reset(SignalHandle);
-
-    // Since we have a valid request for a PTY, set up the events and watchdog mechanisms
-    // required to tear everything apart correctly at the end of a PTY session.
-    _shutdownEvent.create(wil::EventOptions::ManualReset);
-
-    _shutdownWatchdog = std::async(std::launch::async, [=] {
-        _shutdownEvent.wait();
-
-        LockConsole();
-        auto Unlock = wil::scope_exit([&] { UnlockConsole(); });
-
-#ifdef UNIT_TESTING
-        // Don't close process state if we're unit testing and this has been set by a friend because
-        // it will trigger the rundown and exit TerminateProcess killing the test host!
-        if (_doNotTerminate)
-        {
-            return;
-        }
-#endif
-
-        CloseConsoleProcessState();
-    });
-
-    // We also need to register to know when the last process is exiting.
-    ServiceLocator::LocateGlobals().getConsoleInformation().ProcessHandleList.RegisterForNotifyOnLastFree(std::bind(&VtIo::_OnLastProcessExit, this));
-
-    // The only way we're initialized is if the args said we're in conpty mode.
-    // If the args say so, then at least one of in, out, or signal was specified
-    _initialized = true;
-
-    return S_OK;
-}
-
-// Method Description:
-// - Create the VtRenderer and the VtInputThread for this console.
-// MUST BE DONE AFTER CONSOLE IS INITIALIZED, to make sure we've gotten the
-//  buffer size from the attached client application.
-// Arguments:
-// - <none>
-// Return Value:
-//  S_OK if we initialized successfully,
-//  S_FALSE if VtIo hasn't been initialized (or we're not in conpty mode)
-//  otherwise an appropriate HRESULT indicating failure.
-[[nodiscard]] HRESULT VtIo::CreateIoHandlers() noexcept
-{
-    if (!_initialized)
-    {
-        return S_FALSE;
-    }
-
-    const CONSOLE_INFORMATION& gci = ServiceLocator::LocateGlobals().getConsoleInformation();
-
-    try
-    {
-        if (IsValidHandle(_hInput.get()))
-        {
-            _pVtInputThread = std::make_unique<VtInputThread>(std::move(_hInput), _shutdownEvent, _lookingForCursorPosition);
-        }
-
-        if (IsValidHandle(_hOutput.get()))
-        {
-            Viewport initialViewport = Viewport::FromDimensions({ 0, 0 },
-                                                                gci.GetWindowSize().X,
-                                                                gci.GetWindowSize().Y);
-            switch (_IoMode)
-            {
-            case VtIoMode::XTERM_256:
-                _pVtRenderEngine = std::make_unique<Xterm256Engine>(std::move(_hOutput),
-                                                                    _shutdownEvent,
-                                                                    gci,
-                                                                    initialViewport,
-                                                                    gci.GetColorTable(),
-                                                                    static_cast<WORD>(gci.GetColorTableSize()));
-                break;
-            case VtIoMode::XTERM:
-                _pVtRenderEngine = std::make_unique<XtermEngine>(std::move(_hOutput),
-                                                                 _shutdownEvent,
-                                                                 gci,
-                                                                 initialViewport,
-                                                                 gci.GetColorTable(),
-                                                                 static_cast<WORD>(gci.GetColorTableSize()),
-                                                                 false);
-                break;
-            case VtIoMode::XTERM_ASCII:
-                _pVtRenderEngine = std::make_unique<XtermEngine>(std::move(_hOutput),
-                                                                 _shutdownEvent,
-                                                                 gci,
-                                                                 initialViewport,
-                                                                 gci.GetColorTable(),
-                                                                 static_cast<WORD>(gci.GetColorTableSize()),
-                                                                 true);
-                break;
-            case VtIoMode::WIN_TELNET:
-                _pVtRenderEngine = std::make_unique<WinTelnetEngine>(std::move(_hOutput),
-                                                                     _shutdownEvent,
-                                                                     gci,
-                                                                     initialViewport,
-                                                                     gci.GetColorTable(),
-                                                                     static_cast<WORD>(gci.GetColorTableSize()));
-                break;
-            default:
-                return E_FAIL;
-            }
-        }
-    }
-    CATCH_RETURN();
-
-    _objectsCreated = true;
-    return S_OK;
-}
-
-bool VtIo::IsUsingVt() const
-{
-    return _objectsCreated;
-}
-
-// Routine Description:
-//  Potentially starts this VtIo's input thread and render engine.
-//      If the VtIo hasn't yet been given pipes, then this function will
-//      silently do nothing. It's the responsibility of the caller to make sure
-//      that the pipes are initialized first with VtIo::Initialize
-// Arguments:
-//  <none>
-// Return Value:
-//  S_OK if we started successfully or had nothing to start, otherwise an
-//      appropriate HRESULT indicating failure.
-[[nodiscard]] HRESULT VtIo::StartIfNeeded()
-{
-    // If we haven't been set up, do nothing (because there's nothing to start)
-    if (!_objectsCreated)
-    {
-        return S_FALSE;
-    }
-    Globals& g = ServiceLocator::LocateGlobals();
-
-    if (_pVtRenderEngine)
-    {
-        try
-        {
-            g.pRender->AddRenderEngine(_pVtRenderEngine.get());
-            g.getConsoleInformation().GetActiveOutputBuffer().SetTerminalConnection(_pVtRenderEngine.get());
-        }
-        CATCH_RETURN();
-    }
-
-    // MSFT: 15813316
-    // If the terminal application wants us to inherit the cursor position,
-    //  we're going to emit a VT sequence to ask for the cursor position, then
-    //  read input until we get a response. Terminals who request this behavior
-    //  but don't respond will hang.
-    // If we get a response, the InteractDispatch will call SetCursorPosition,
-    //      which will call to our VtIo::SetCursorPosition method.
-    // We need both handles for this initialization to work. If we don't have
-    //      both, we'll skip it. They either aren't going to be reading output
-    //      (so they can't get the DSR) or they can't write the response to us.
-    // GH Microsoft/Terminal#1810:
-    // - We can't just infinite loop and let them hang. It needs to recognize an error
-    //   condition otherwise it can be getting notified on another thread of a proper shutdown
-    //   and be unable to actually leave this loop and let go of the lock.
-    if (_lookingForCursorPosition && _pVtRenderEngine && _pVtInputThread)
-    {
-        RETURN_IF_FAILED(_pVtRenderEngine->RequestCursor());
-
-        // The consequences of the VT Input
-        // receiving its cursor position information cause additional entrances to the global
-        // lock that we're already holding on the IO thread as a part of initialization here.
-        // So we have to pump the read manually here until we get what we're looking for.
-        while (!_shutdownEvent.is_signaled() && _lookingForCursorPosition)
-        {
-            RETURN_IF_FAILED(_pVtInputThread->DoReadInput());
-        }
-    }
-
-    // We can't start the VT input thread until after we've pumped it manually
-    // (if necessary) above for the cursor response.
-    if (_pVtInputThread)
-    {
-        RETURN_IF_FAILED(_pVtInputThread->Start());
-    }
-
-    if (_pPtySignalInputThread)
-    {
-        // Let the signal thread know that the console is connected
-        _pPtySignalInputThread->ConnectConsole();
-    }
-
-    return S_OK;
-}
-
-// Method Description:
-// - Create and start the signal thread. The signal thread can be created
-//      independent of the i/o threads, and doesn't require a client first
-//      attaching to the console. We need to create it first and foremost,
-//      because it's possible that a terminal application could
-//      CreatePseudoConsole, then ClosePseudoConsole without ever attaching a
-//      client. Should that happen, we still need to exit.
-// Arguments:
-// - <none>
-// Return Value:
-// - S_FALSE if we're not in VtIo mode,
-//   S_OK if we succeeded,
-//   otherwise an appropriate HRESULT indicating failure.
-[[nodiscard]] HRESULT VtIo::CreateAndStartSignalThread() noexcept
-{
-    if (!_initialized)
-    {
-        return S_FALSE;
-    }
-
-    // If we were passed a signal handle, try to open it and make a signal reading thread.
-    if (IsValidHandle(_hSignal.get()))
-    {
-        try
-        {
-            _pPtySignalInputThread = std::make_unique<PtySignalInputThread>(std::move(_hSignal), _shutdownEvent);
-
-            // Start it if it was successfully created.
-            RETURN_IF_FAILED(_pPtySignalInputThread->Start());
-        }
-        CATCH_RETURN();
-    }
-
-    return S_OK;
-}
-
-// Method Description:
-// - Prevent the renderer from emitting output on the next resize. This prevents
-//      the host from echoing a resize to the terminal that requested it.
-// Arguments:
-// - <none>
-// Return Value:
-// - S_OK if the renderer successfully suppressed the next repaint, otherwise an
-//      appropriate HRESULT indicating failure.
-[[nodiscard]] HRESULT VtIo::SuppressResizeRepaint()
-{
-    HRESULT hr = S_OK;
-    if (_pVtRenderEngine)
-    {
-        hr = _pVtRenderEngine->SuppressResizeRepaint();
-    }
-    return hr;
-}
-
-// Method Description:
-// - Attempts to set the initial cursor position, if we're looking for it.
-//      If we're not trying to inherit the cursor, does nothing.
-// Arguments:
-// - coordCursor: The initial position of the cursor.
-// Return Value:
-// - S_OK if we successfully inherited the cursor or did nothing, else an
-//      appropriate HRESULT
-[[nodiscard]] HRESULT VtIo::SetCursorPosition(const COORD coordCursor)
-{
-    HRESULT hr = S_OK;
-    if (_lookingForCursorPosition)
-    {
-        if (_pVtRenderEngine)
-        {
-            hr = _pVtRenderEngine->InheritCursor(coordCursor);
-        }
-
-        _lookingForCursorPosition = false;
-    }
-    return hr;
-}
-
-<<<<<<< HEAD
-// Method Description:
-// - Used to write a string straight to the terminal, via the attached VT renderer.
-// - When used for passing-through VT sequences we didn't understand, the caller
-//   should make sure to call Renderer::PaintFrame before calling this, to
-//   ensure the buffered state of the current frame is flushed before we write
-//   this sequence. If you don't do that, this string will appear out-of-order
-//   from the buffered state (see microsoft/terminal#2011)
-// Arguments:
-// - rgwch: The start of the string of characters to write to the terminal
-// - cch: The number of characters to write
-// Return Value:
-// - <none>
-void VtIo::PassThroughString(const wchar_t* const rgwch, const size_t cch)
-{
-    if (_pVtRenderEngine)
-    {
-        std::wstring wstr{ rgwch, cch };
-        LOG_IF_FAILED(_pVtRenderEngine->WriteTerminalW(wstr));
-    }
-}
-
-void VtIo::CloseInput()
-{
-    // This will release the lock when it goes out of scope
-    std::lock_guard<std::mutex> lk(_shutdownLock);
-    _pVtInputThread = nullptr;
-    _ShutdownIfNeeded();
-}
-
-void VtIo::CloseOutput()
-{
-    // This will release the lock when it goes out of scope
-    std::lock_guard<std::mutex> lk(_shutdownLock);
-
-    Globals& g = ServiceLocator::LocateGlobals();
-    // DON'T RemoveRenderEngine, as that requires the engine list lock, and this
-    // is usually being triggered on a paint operation, when the lock is already
-    // owned by the paint.
-    // Instead we're releasing the Engine here. A pointer to it has already been
-    // given to the Renderer, so we don't want the unique_ptr to delete it. The
-    // Renderer will own its lifetime now.
-    _pVtRenderEngine.release();
-
-    g.getConsoleInformation().GetActiveOutputBuffer().SetTerminalConnection(nullptr);
-
-    _ShutdownIfNeeded();
-}
-
-void VtIo::_ShutdownIfNeeded()
-{
-    // The callers should have both accquired the _shutdownLock at this point -
-    //      we dont want a race on who is actually responsible for closing it.
-    if (_objectsCreated && _pVtInputThread == nullptr && _pVtRenderEngine == nullptr)
-    {
-        // At this point, we no longer have a renderer or inthread. So we've
-        //      effectively been disconnected from the terminal.
-
-        // If we have any remaining attached processes, this will prepare us to send a ctrl+close to them
-        // if we don't, this will cause us to rundown and exit.
-        CloseConsoleProcessState();
-
-        // If we haven't terminated by now, that's because there's a client that's still attached.
-        // Force the handling of the control events by the attached clients.
-        // As of MSFT:19419231, CloseConsoleProcessState will make sure this
-        //      happens if this method is called outside of lock, but if we're
-        //      currently locked, we want to make sure ctrl events are handled
-        //      _before_ we RundownAndExit.
-        ProcessCtrlEvents();
-
-        // Make sure we terminate.
-        ServiceLocator::RundownAndExit(ERROR_BROKEN_PIPE);
-    }
-}
-
-=======
->>>>>>> 258c8b40
-// Method Description:
-// - Tell the vt renderer to begin a resize operation. During a resize
-//   operation, the vt renderer should _not_ request to be repainted during a
-//   text buffer circling event. Any callers of this method should make sure to
-//   call EndResize to make sure the renderer returns to normal behavior.
-//   See GH#1795 for context on this method.
-// Arguments:
-// - <none>
-// Return Value:
-// - <none>
-void VtIo::BeginResize()
-{
-    if (_pVtRenderEngine)
-    {
-        _pVtRenderEngine->BeginResizeRequest();
-    }
-}
-
-// Method Description:
-// - Tell the vt renderer to end a resize operation.
-//   See BeginResize for more details.
-//   See GH#1795 for context on this method.
-// Arguments:
-// - <none>
-// Return Value:
-// - <none>
-void VtIo::EndResize()
-{
-    if (_pVtRenderEngine)
-    {
-        _pVtRenderEngine->EndResizeRequest();
-    }
-}
-
-// Method Description:
-// - Called when the last client process exits. We'll use this to shut off the main IO thread.
-// Arguments:
-// - <none>
-// Return Value:
-// - <none>
-void VtIo::_OnLastProcessExit()
-{
-    // If a shutdown is signaled because one of the PTY pipes has broken connection with the
-    // hosting Terminal on top and we've been notified that the last client application has just
-    // disconnected, then we want to stop all IO channel communication.
-    //
-    // Normally IO channel communication stops itself when all outstanding references to the console
-    // session are broken with the driver, but in this circumstance, the Terminal application may still
-    // be holding a server, reference, or other handle to the session. It is implied that breaking any
-    // one of the connections or calling ClosePseudoConsole is a specific request to close all those things off from the
-    // Terminal's end. That means those handles are not really valid means of keeping the session open and therefore
-    // once the client connections are gone, there's no longer a reason to stick around even if the Terminal on top
-    // didn't fully clean up all of its handles before reaching this state.
-    if (_shutdownEvent.is_signaled())
-    {
-        ServiceLocator::LocateGlobals().pDeviceComm->Shutdown();
-    }
-}
+// Copyright (c) Microsoft Corporation.
+// Licensed under the MIT license.
+
+#include "precomp.h"
+#include "VtIo.hpp"
+#include "../interactivity/inc/ServiceLocator.hpp"
+
+#include "../renderer/vt/XtermEngine.hpp"
+#include "../renderer/vt/Xterm256Engine.hpp"
+#include "../renderer/vt/WinTelnetEngine.hpp"
+
+#include "../renderer/base/renderer.hpp"
+#include "../types/inc/utils.hpp"
+#include "handle.h" // LockConsole and UnlockConsole
+#include "output.h" // CloseConsoleProcessState
+
+using namespace Microsoft::Console;
+using namespace Microsoft::Console::Render;
+using namespace Microsoft::Console::VirtualTerminal;
+using namespace Microsoft::Console::Types;
+using namespace Microsoft::Console::Utils;
+using namespace Microsoft::Console::Interactivity;
+
+VtIo::VtIo() :
+    _initialized(false),
+    _objectsCreated(false),
+    _lookingForCursorPosition(false),
+    _IoMode(VtIoMode::INVALID),
+#ifdef UNIT_TESTING
+    _doNotTerminate(false),
+#endif
+    _shutdownEvent()
+{
+}
+
+VtIo::~VtIo()
+{
+    if (_shutdownEvent)
+    {
+        _shutdownEvent.SetEvent();
+        // Wait for watchdog future to get the memo or we might try to destroy it before it gets to work.
+        _shutdownWatchdog.wait();
+    }
+}
+
+// Routine Description:
+//  Tries to get the VtIoMode from the given string. If it's not one of the
+//      *_STRING constants in VtIoMode.hpp, then it returns E_INVALIDARG.
+// Arguments:
+//  VtIoMode: A string containing the console's requested VT mode. This can be
+//      any of the strings in VtIoModes.hpp
+//  pIoMode: recieves the VtIoMode that the string prepresents if it's a valid
+//      IO mode string
+// Return Value:
+//  S_OK if we parsed the string successfully, otherwise E_INVALIDARG indicating failure.
+[[nodiscard]] HRESULT VtIo::ParseIoMode(const std::wstring& VtMode, _Out_ VtIoMode& ioMode)
+{
+    ioMode = VtIoMode::INVALID;
+
+    if (VtMode == XTERM_256_STRING)
+    {
+        ioMode = VtIoMode::XTERM_256;
+    }
+    else if (VtMode == XTERM_STRING)
+    {
+        ioMode = VtIoMode::XTERM;
+    }
+    else if (VtMode == WIN_TELNET_STRING)
+    {
+        ioMode = VtIoMode::WIN_TELNET;
+    }
+    else if (VtMode == XTERM_ASCII_STRING)
+    {
+        ioMode = VtIoMode::XTERM_ASCII;
+    }
+    else if (VtMode == DEFAULT_STRING)
+    {
+        ioMode = VtIoMode::XTERM_256;
+    }
+    else
+    {
+        return E_INVALIDARG;
+    }
+    return S_OK;
+}
+
+[[nodiscard]] HRESULT VtIo::Initialize(const ConsoleArguments* const pArgs)
+{
+    _lookingForCursorPosition = pArgs->GetInheritCursor();
+
+    // If we were already given VT handles, set up the VT IO engine to use those.
+    if (pArgs->InConptyMode())
+    {
+        return _Initialize(pArgs->GetVtInHandle(), pArgs->GetVtOutHandle(), pArgs->GetVtMode(), pArgs->GetSignalHandle());
+    }
+    // Didn't need to initialize if we didn't have VT stuff. It's still OK, but report we did nothing.
+    else
+    {
+        return S_FALSE;
+    }
+}
+
+// Routine Description:
+//  Tries to initialize this VtIo instance from the given pipe handles and
+//      VtIoMode. The pipes should have been created already (by the caller of
+//      conhost), in non-overlapped mode.
+//  The VtIoMode string can be the empty string as a default value.
+// Arguments:
+//  InHandle: a valid file handle. The console will
+//      read VT sequences from this pipe to generate INPUT_RECORDs and other
+//      input events.
+//  OutHandle: a valid file handle. The console
+//      will be "rendered" to this pipe using VT sequences
+//  VtIoMode: A string containing the console's requested VT mode. This can be
+//      any of the strings in VtIoModes.hpp
+//  SignalHandle: an optional file handle that will be used to send signals into the console.
+//      This represents the ability to send signals to a *nix tty/pty.
+// Return Value:
+//  S_OK if we initialized successfully, otherwise an appropriate HRESULT
+//      indicating failure.
+[[nodiscard]] HRESULT VtIo::_Initialize(const HANDLE InHandle,
+                                        const HANDLE OutHandle,
+                                        const std::wstring& VtMode,
+                                        _In_opt_ const HANDLE SignalHandle)
+{
+    FAIL_FAST_IF_MSG(_initialized, "Someone attempted to double-_Initialize VtIo");
+
+    RETURN_IF_FAILED(ParseIoMode(VtMode, _IoMode));
+
+    _hInput.reset(InHandle);
+    _hOutput.reset(OutHandle);
+    _hSignal.reset(SignalHandle);
+
+    // Since we have a valid request for a PTY, set up the events and watchdog mechanisms
+    // required to tear everything apart correctly at the end of a PTY session.
+    _shutdownEvent.create(wil::EventOptions::ManualReset);
+
+    _shutdownWatchdog = std::async(std::launch::async, [=] {
+        _shutdownEvent.wait();
+
+        LockConsole();
+        auto Unlock = wil::scope_exit([&] { UnlockConsole(); });
+
+#ifdef UNIT_TESTING
+        // Don't close process state if we're unit testing and this has been set by a friend because
+        // it will trigger the rundown and exit TerminateProcess killing the test host!
+        if (_doNotTerminate)
+        {
+            return;
+        }
+#endif
+
+        CloseConsoleProcessState();
+    });
+
+    // We also need to register to know when the last process is exiting.
+    ServiceLocator::LocateGlobals().getConsoleInformation().ProcessHandleList.RegisterForNotifyOnLastFree(std::bind(&VtIo::_OnLastProcessExit, this));
+
+    // The only way we're initialized is if the args said we're in conpty mode.
+    // If the args say so, then at least one of in, out, or signal was specified
+    _initialized = true;
+
+    return S_OK;
+}
+
+// Method Description:
+// - Create the VtRenderer and the VtInputThread for this console.
+// MUST BE DONE AFTER CONSOLE IS INITIALIZED, to make sure we've gotten the
+//  buffer size from the attached client application.
+// Arguments:
+// - <none>
+// Return Value:
+//  S_OK if we initialized successfully,
+//  S_FALSE if VtIo hasn't been initialized (or we're not in conpty mode)
+//  otherwise an appropriate HRESULT indicating failure.
+[[nodiscard]] HRESULT VtIo::CreateIoHandlers() noexcept
+{
+    if (!_initialized)
+    {
+        return S_FALSE;
+    }
+
+    const CONSOLE_INFORMATION& gci = ServiceLocator::LocateGlobals().getConsoleInformation();
+
+    try
+    {
+        if (IsValidHandle(_hInput.get()))
+        {
+            _pVtInputThread = std::make_unique<VtInputThread>(std::move(_hInput), _shutdownEvent, _lookingForCursorPosition);
+        }
+
+        if (IsValidHandle(_hOutput.get()))
+        {
+            Viewport initialViewport = Viewport::FromDimensions({ 0, 0 },
+                                                                gci.GetWindowSize().X,
+                                                                gci.GetWindowSize().Y);
+            switch (_IoMode)
+            {
+            case VtIoMode::XTERM_256:
+                _pVtRenderEngine = std::make_unique<Xterm256Engine>(std::move(_hOutput),
+                                                                    _shutdownEvent,
+                                                                    gci,
+                                                                    initialViewport,
+                                                                    gci.GetColorTable(),
+                                                                    static_cast<WORD>(gci.GetColorTableSize()));
+                break;
+            case VtIoMode::XTERM:
+                _pVtRenderEngine = std::make_unique<XtermEngine>(std::move(_hOutput),
+                                                                 _shutdownEvent,
+                                                                 gci,
+                                                                 initialViewport,
+                                                                 gci.GetColorTable(),
+                                                                 static_cast<WORD>(gci.GetColorTableSize()),
+                                                                 false);
+                break;
+            case VtIoMode::XTERM_ASCII:
+                _pVtRenderEngine = std::make_unique<XtermEngine>(std::move(_hOutput),
+                                                                 _shutdownEvent,
+                                                                 gci,
+                                                                 initialViewport,
+                                                                 gci.GetColorTable(),
+                                                                 static_cast<WORD>(gci.GetColorTableSize()),
+                                                                 true);
+                break;
+            case VtIoMode::WIN_TELNET:
+                _pVtRenderEngine = std::make_unique<WinTelnetEngine>(std::move(_hOutput),
+                                                                     _shutdownEvent,
+                                                                     gci,
+                                                                     initialViewport,
+                                                                     gci.GetColorTable(),
+                                                                     static_cast<WORD>(gci.GetColorTableSize()));
+                break;
+            default:
+                return E_FAIL;
+            }
+        }
+    }
+    CATCH_RETURN();
+
+    _objectsCreated = true;
+    return S_OK;
+}
+
+bool VtIo::IsUsingVt() const
+{
+    return _objectsCreated;
+}
+
+// Routine Description:
+//  Potentially starts this VtIo's input thread and render engine.
+//      If the VtIo hasn't yet been given pipes, then this function will
+//      silently do nothing. It's the responsibility of the caller to make sure
+//      that the pipes are initialized first with VtIo::Initialize
+// Arguments:
+//  <none>
+// Return Value:
+//  S_OK if we started successfully or had nothing to start, otherwise an
+//      appropriate HRESULT indicating failure.
+[[nodiscard]] HRESULT VtIo::StartIfNeeded()
+{
+    // If we haven't been set up, do nothing (because there's nothing to start)
+    if (!_objectsCreated)
+    {
+        return S_FALSE;
+    }
+    Globals& g = ServiceLocator::LocateGlobals();
+
+    if (_pVtRenderEngine)
+    {
+        try
+        {
+            g.pRender->AddRenderEngine(_pVtRenderEngine.get());
+            g.getConsoleInformation().GetActiveOutputBuffer().SetTerminalConnection(_pVtRenderEngine.get());
+        }
+        CATCH_RETURN();
+    }
+
+    // MSFT: 15813316
+    // If the terminal application wants us to inherit the cursor position,
+    //  we're going to emit a VT sequence to ask for the cursor position, then
+    //  read input until we get a response. Terminals who request this behavior
+    //  but don't respond will hang.
+    // If we get a response, the InteractDispatch will call SetCursorPosition,
+    //      which will call to our VtIo::SetCursorPosition method.
+    // We need both handles for this initialization to work. If we don't have
+    //      both, we'll skip it. They either aren't going to be reading output
+    //      (so they can't get the DSR) or they can't write the response to us.
+    // GH Microsoft/Terminal#1810:
+    // - We can't just infinite loop and let them hang. It needs to recognize an error
+    //   condition otherwise it can be getting notified on another thread of a proper shutdown
+    //   and be unable to actually leave this loop and let go of the lock.
+    if (_lookingForCursorPosition && _pVtRenderEngine && _pVtInputThread)
+    {
+        RETURN_IF_FAILED(_pVtRenderEngine->RequestCursor());
+
+        // The consequences of the VT Input
+        // receiving its cursor position information cause additional entrances to the global
+        // lock that we're already holding on the IO thread as a part of initialization here.
+        // So we have to pump the read manually here until we get what we're looking for.
+        while (!_shutdownEvent.is_signaled() && _lookingForCursorPosition)
+        {
+            RETURN_IF_FAILED(_pVtInputThread->DoReadInput());
+        }
+    }
+
+    // We can't start the VT input thread until after we've pumped it manually
+    // (if necessary) above for the cursor response.
+    if (_pVtInputThread)
+    {
+        RETURN_IF_FAILED(_pVtInputThread->Start());
+    }
+
+    if (_pPtySignalInputThread)
+    {
+        // Let the signal thread know that the console is connected
+        _pPtySignalInputThread->ConnectConsole();
+    }
+
+    return S_OK;
+}
+
+// Method Description:
+// - Create and start the signal thread. The signal thread can be created
+//      independent of the i/o threads, and doesn't require a client first
+//      attaching to the console. We need to create it first and foremost,
+//      because it's possible that a terminal application could
+//      CreatePseudoConsole, then ClosePseudoConsole without ever attaching a
+//      client. Should that happen, we still need to exit.
+// Arguments:
+// - <none>
+// Return Value:
+// - S_FALSE if we're not in VtIo mode,
+//   S_OK if we succeeded,
+//   otherwise an appropriate HRESULT indicating failure.
+[[nodiscard]] HRESULT VtIo::CreateAndStartSignalThread() noexcept
+{
+    if (!_initialized)
+    {
+        return S_FALSE;
+    }
+
+    // If we were passed a signal handle, try to open it and make a signal reading thread.
+    if (IsValidHandle(_hSignal.get()))
+    {
+        try
+        {
+            _pPtySignalInputThread = std::make_unique<PtySignalInputThread>(std::move(_hSignal), _shutdownEvent);
+
+            // Start it if it was successfully created.
+            RETURN_IF_FAILED(_pPtySignalInputThread->Start());
+        }
+        CATCH_RETURN();
+    }
+
+    return S_OK;
+}
+
+// Method Description:
+// - Prevent the renderer from emitting output on the next resize. This prevents
+//      the host from echoing a resize to the terminal that requested it.
+// Arguments:
+// - <none>
+// Return Value:
+// - S_OK if the renderer successfully suppressed the next repaint, otherwise an
+//      appropriate HRESULT indicating failure.
+[[nodiscard]] HRESULT VtIo::SuppressResizeRepaint()
+{
+    HRESULT hr = S_OK;
+    if (_pVtRenderEngine)
+    {
+        hr = _pVtRenderEngine->SuppressResizeRepaint();
+    }
+    return hr;
+}
+
+// Method Description:
+// - Attempts to set the initial cursor position, if we're looking for it.
+//      If we're not trying to inherit the cursor, does nothing.
+// Arguments:
+// - coordCursor: The initial position of the cursor.
+// Return Value:
+// - S_OK if we successfully inherited the cursor or did nothing, else an
+//      appropriate HRESULT
+[[nodiscard]] HRESULT VtIo::SetCursorPosition(const COORD coordCursor)
+{
+    HRESULT hr = S_OK;
+    if (_lookingForCursorPosition)
+    {
+        if (_pVtRenderEngine)
+        {
+            hr = _pVtRenderEngine->InheritCursor(coordCursor);
+        }
+
+        _lookingForCursorPosition = false;
+    }
+    return hr;
+}
+
+// Method Description:
+// - Used to write a string straight to the terminal, via the attached VT renderer.
+// - When used for passing-through VT sequences we didn't understand, the caller
+//   should make sure to call Renderer::PaintFrame before calling this, to
+//   ensure the buffered state of the current frame is flushed before we write
+//   this sequence. If you don't do that, this string will appear out-of-order
+//   from the buffered state (see microsoft/terminal#2011)
+// Arguments:
+// - rgwch: The start of the string of characters to write to the terminal
+// - cch: The number of characters to write
+// Return Value:
+// - <none>
+void VtIo::PassThroughString(const wchar_t* const rgwch, const size_t cch)
+{
+    if (_pVtRenderEngine)
+    {
+        std::wstring wstr{ rgwch, cch };
+        LOG_IF_FAILED(_pVtRenderEngine->WriteTerminalW(wstr));
+    }
+}
+
+// Method Description:
+// - Tell the vt renderer to begin a resize operation. During a resize
+//   operation, the vt renderer should _not_ request to be repainted during a
+//   text buffer circling event. Any callers of this method should make sure to
+//   call EndResize to make sure the renderer returns to normal behavior.
+//   See GH#1795 for context on this method.
+// Arguments:
+// - <none>
+// Return Value:
+// - <none>
+void VtIo::BeginResize()
+{
+    if (_pVtRenderEngine)
+    {
+        _pVtRenderEngine->BeginResizeRequest();
+    }
+}
+
+// Method Description:
+// - Tell the vt renderer to end a resize operation.
+//   See BeginResize for more details.
+//   See GH#1795 for context on this method.
+// Arguments:
+// - <none>
+// Return Value:
+// - <none>
+void VtIo::EndResize()
+{
+    if (_pVtRenderEngine)
+    {
+        _pVtRenderEngine->EndResizeRequest();
+    }
+}
+
+// Method Description:
+// - Called when the last client process exits. We'll use this to shut off the main IO thread.
+// Arguments:
+// - <none>
+// Return Value:
+// - <none>
+void VtIo::_OnLastProcessExit()
+{
+    // If a shutdown is signaled because one of the PTY pipes has broken connection with the
+    // hosting Terminal on top and we've been notified that the last client application has just
+    // disconnected, then we want to stop all IO channel communication.
+    //
+    // Normally IO channel communication stops itself when all outstanding references to the console
+    // session are broken with the driver, but in this circumstance, the Terminal application may still
+    // be holding a server, reference, or other handle to the session. It is implied that breaking any
+    // one of the connections or calling ClosePseudoConsole is a specific request to close all those things off from the
+    // Terminal's end. That means those handles are not really valid means of keeping the session open and therefore
+    // once the client connections are gone, there's no longer a reason to stick around even if the Terminal on top
+    // didn't fully clean up all of its handles before reaching this state.
+    if (_shutdownEvent.is_signaled())
+    {
+        ServiceLocator::LocateGlobals().pDeviceComm->Shutdown();
+    }
+}