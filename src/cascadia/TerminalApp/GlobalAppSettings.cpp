// Copyright (c) Microsoft Corporation.
// Licensed under the MIT license.

#include "pch.h"
#include "GlobalAppSettings.h"
#include "../../types/inc/Utils.hpp"
#include "../../inc/DefaultSettings.h"
#include "Utils.h"
#include "JsonUtils.h"

using namespace TerminalApp;
using namespace winrt::Microsoft::Terminal::Settings;
using namespace winrt::TerminalApp;
using namespace winrt::Windows::Data::Json;
using namespace winrt::Windows::UI::Xaml;
using namespace ::Microsoft::Console;
using namespace winrt::Microsoft::UI::Xaml::Controls;

static constexpr std::string_view KeybindingsKey{ "keybindings" };
static constexpr std::string_view CommandsKey{ "commands" };
static constexpr std::string_view DefaultProfileKey{ "defaultProfile" };
static constexpr std::string_view AlwaysShowTabsKey{ "alwaysShowTabs" };
static constexpr std::string_view InitialRowsKey{ "initialRows" };
static constexpr std::string_view InitialColsKey{ "initialCols" };
static constexpr std::string_view RowsToScrollKey{ "rowsToScroll" };
static constexpr std::string_view InitialPositionKey{ "initialPosition" };
static constexpr std::string_view ShowTitleInTitlebarKey{ "showTerminalTitleInTitlebar" };
static constexpr std::string_view ThemeKey{ "theme" };
static constexpr std::string_view TabWidthModeKey{ "tabWidthMode" };
static constexpr std::wstring_view EqualTabWidthModeValue{ L"equal" };
static constexpr std::wstring_view TitleLengthTabWidthModeValue{ L"titleLength" };
static constexpr std::string_view ShowTabsInTitlebarKey{ "showTabsInTitlebar" };
static constexpr std::string_view WordDelimitersKey{ "wordDelimiters" };
static constexpr std::string_view CopyOnSelectKey{ "copyOnSelect" };
static constexpr std::string_view CopyFormattingKey{ "copyFormatting" };
static constexpr std::string_view LaunchModeKey{ "launchMode" };
static constexpr std::string_view ConfirmCloseAllKey{ "confirmCloseAllTabs" };
static constexpr std::string_view SnapToGridOnResizeKey{ "snapToGridOnResize" };
static constexpr std::wstring_view DefaultLaunchModeValue{ L"default" };
static constexpr std::wstring_view MaximizedLaunchModeValue{ L"maximized" };
static constexpr std::wstring_view FullscreenLaunchModeValue{ L"fullscreen" };
static constexpr std::wstring_view LightThemeValue{ L"light" };
static constexpr std::wstring_view DarkThemeValue{ L"dark" };
static constexpr std::wstring_view SystemThemeValue{ L"system" };
static constexpr std::string_view EnableStartupTaskKey{ "startOnUserLogin" };

static constexpr std::string_view ForceFullRepaintRenderingKey{ "experimental.rendering.forceFullRepaint" };
static constexpr std::string_view SoftwareRenderingKey{ "experimental.rendering.software" };

static constexpr std::string_view DebugFeaturesKey{ "debugFeatures" };

#ifdef _DEBUG
static constexpr bool debugFeaturesDefault{ true };
#else
static constexpr bool debugFeaturesDefault{ false };
#endif

GlobalAppSettings::GlobalAppSettings() :
    _keybindings{ winrt::make_self<winrt::TerminalApp::implementation::AppKeyBindings>() },
    _keybindingsWarnings{},
    _colorSchemes{},
    _unparsedDefaultProfile{ std::nullopt },
    _defaultProfile{},
    _InitialRows{ DEFAULT_ROWS },
    _InitialCols{ DEFAULT_COLS },
    _RowsToScroll{ DEFAULT_ROWSTOSCROLL },
    _WordDelimiters{ DEFAULT_WORD_DELIMITERS },
    _DebugFeaturesEnabled{ debugFeaturesDefault }
{
}

GlobalAppSettings::~GlobalAppSettings()
{
}

std::unordered_map<std::wstring, ColorScheme>& GlobalAppSettings::GetColorSchemes() noexcept
{
    return _colorSchemes;
}

const std::unordered_map<std::wstring, ColorScheme>& GlobalAppSettings::GetColorSchemes() const noexcept
{
    return _colorSchemes;
}

void GlobalAppSettings::DefaultProfile(const GUID defaultProfile) noexcept
{
    _unparsedDefaultProfile.reset();
    _defaultProfile = defaultProfile;
}

GUID GlobalAppSettings::DefaultProfile() const
{
    // If we have an unresolved default profile, we should likely explode.
    THROW_HR_IF(E_INVALIDARG, _unparsedDefaultProfile.has_value());
    return _defaultProfile;
}

std::wstring GlobalAppSettings::UnparsedDefaultProfile() const
{
    return _unparsedDefaultProfile.value();
}

AppKeyBindings GlobalAppSettings::GetKeybindings() const noexcept
{
    return *_keybindings;
}

// Method Description:
// - Applies appropriate settings from the globals into the given TerminalSettings.
// Arguments:
// - settings: a TerminalSettings object to add global property values to.
// Return Value:
// - <none>
void GlobalAppSettings::ApplyToSettings(TerminalSettings& settings) const noexcept
{
    settings.KeyBindings(GetKeybindings());
    settings.InitialRows(_InitialRows);
    settings.InitialCols(_InitialCols);
    settings.RowsToScroll(_RowsToScroll);

    settings.WordDelimiters(_WordDelimiters);
    settings.CopyOnSelect(_CopyOnSelect);
    settings.ForceFullRepaintRendering(_ForceFullRepaintRendering);
    settings.SoftwareRendering(_SoftwareRendering);
}

// Method Description:
// - Create a new instance of this class from a serialized JsonObject.
// Arguments:
// - json: an object which should be a serialization of a GlobalAppSettings object.
// Return Value:
// - a new GlobalAppSettings instance created from the values in `json`
GlobalAppSettings GlobalAppSettings::FromJson(const Json::Value& json)
{
    GlobalAppSettings result;
    result.LayerJson(json);
    return result;
}

void GlobalAppSettings::LayerJson(const Json::Value& json)
{
    if (auto defaultProfile{ json[JsonKey(DefaultProfileKey)] })
    {
        _unparsedDefaultProfile.emplace(GetWstringFromJson(defaultProfile));
    }

    JsonUtils::GetBool(json, AlwaysShowTabsKey, _AlwaysShowTabs);

    JsonUtils::GetBool(json, ConfirmCloseAllKey, _ConfirmCloseAllTabs);

    JsonUtils::GetInt(json, InitialRowsKey, _InitialRows);

    JsonUtils::GetInt(json, InitialColsKey, _InitialCols);

    if (auto rowsToScroll{ json[JsonKey(RowsToScrollKey)] })
    {
        //if it's not an int we fall back to setting it to 0, which implies using the system setting. This will be the case if it's set to "system"
        if (rowsToScroll.isInt())
        {
            _RowsToScroll = rowsToScroll.asInt();
        }
        else
        {
            _RowsToScroll = 0;
        }
    }

    if (auto initialPosition{ json[JsonKey(InitialPositionKey)] })
    {
        _ParseInitialPosition(initialPosition.asString(), _InitialPosition);
    }

    JsonUtils::GetBool(json, ShowTitleInTitlebarKey, _ShowTitleInTitlebar);

    JsonUtils::GetBool(json, ShowTabsInTitlebarKey, _ShowTabsInTitlebar);

    JsonUtils::GetWstring(json, WordDelimitersKey, _WordDelimiters);

    JsonUtils::GetBool(json, CopyOnSelectKey, _CopyOnSelect);

    JsonUtils::GetBool(json, CopyFormattingKey, _CopyFormatting);

    if (auto launchMode{ json[JsonKey(LaunchModeKey)] })
    {
        _LaunchMode = _ParseLaunchMode(GetWstringFromJson(launchMode));
    }

    if (auto theme{ json[JsonKey(ThemeKey)] })
    {
        _Theme = _ParseTheme(GetWstringFromJson(theme));
    }

    if (auto tabWidthMode{ json[JsonKey(TabWidthModeKey)] })
    {
        _TabWidthMode = _ParseTabWidthMode(GetWstringFromJson(tabWidthMode));
    }

    if (auto keybindings{ json[JsonKey(KeybindingsKey)] })
    {
        auto warnings = _keybindings->LayerJson(keybindings);
        // It's possible that the user provided keybindings have some warnings
        // in them - problems that we should alert the user to, but we can
        // recover from. Most of these warnings cannot be detected later in the
        // Validate settings phase, so we'll collect them now. If there were any
        // warnings generated from parsing these keybindings, add them to our
        // list of warnings.
        _keybindingsWarnings.insert(_keybindingsWarnings.end(), warnings.begin(), warnings.end());
    }

    JsonUtils::GetBool(json, SnapToGridOnResizeKey, _SnapToGridOnResize);

    JsonUtils::GetBool(json, ForceFullRepaintRenderingKey, _ForceFullRepaintRendering);

    JsonUtils::GetBool(json, SoftwareRenderingKey, _SoftwareRendering);

    // GetBool will only override the current value if the key exists
<<<<<<< HEAD
    JsonUtils::GetBool(json, DebugFeaturesKey, _debugFeatures);

    if (auto commandsArray{ json[JsonKey(CommandsKey)] })
    {
        winrt::TerminalApp::implementation::Command::LayerJson(_commands, commandsArray);
    }
=======
    JsonUtils::GetBool(json, DebugFeaturesKey, _DebugFeaturesEnabled);

    JsonUtils::GetBool(json, EnableStartupTaskKey, _StartOnUserLogin);
>>>>>>> 1fcd9570
}

// Method Description:
// - Helper function for converting a user-specified cursor style corresponding
//   CursorStyle enum value
// Arguments:
// - themeString: The string value from the settings file to parse
// Return Value:
// - The corresponding enum value which maps to the string provided by the user
ElementTheme GlobalAppSettings::_ParseTheme(const std::wstring& themeString) noexcept
{
    if (themeString == LightThemeValue)
    {
        return ElementTheme::Light;
    }
    else if (themeString == DarkThemeValue)
    {
        return ElementTheme::Dark;
    }
    // default behavior for invalid data or SystemThemeValue
    return ElementTheme::Default;
}

// Method Description:
// - Helper function for converting the initial position string into
//   2 coordinate values. We allow users to only provide one coordinate,
//   thus, we use comma as the separator:
//   (100, 100): standard input string
//   (, 100), (100, ): if a value is missing, we set this value as a default
//   (,): both x and y are set to default
//   (abc, 100): if a value is not valid, we treat it as default
//   (100, 100, 100): we only read the first two values, this is equivalent to (100, 100)
// Arguments:
// - initialPosition: the initial position string from json
//   ret: reference to a struct whose optionals will be populated
// Return Value:
// - None
void GlobalAppSettings::_ParseInitialPosition(const std::string& initialPosition,
                                              LaunchPosition& ret) noexcept
{
    static constexpr char singleCharDelim = ',';
    std::stringstream tokenStream(initialPosition);
    std::string token;
    uint8_t initialPosIndex = 0;

    // Get initial position values till we run out of delimiter separated values in the stream
    // or we hit max number of allowable values (= 2)
    // Non-numeral values or empty string will be caught as exception and we do not assign them
    for (; std::getline(tokenStream, token, singleCharDelim) && (initialPosIndex < 2); initialPosIndex++)
    {
        try
        {
            int32_t position = std::stoi(token);
            if (initialPosIndex == 0)
            {
                ret.x.emplace(position);
            }

            if (initialPosIndex == 1)
            {
                ret.y.emplace(position);
            }
        }
        catch (...)
        {
            // Do nothing
        }
    }
}

// Method Description:
// - Helper function for converting the user-specified launch mode
//   to a LaunchMode enum value
// Arguments:
// - launchModeString: The string value from the settings file to parse
// Return Value:
// - The corresponding enum value which maps to the string provided by the user
LaunchMode GlobalAppSettings::_ParseLaunchMode(const std::wstring& launchModeString) noexcept
{
    if (launchModeString == MaximizedLaunchModeValue)
    {
        return LaunchMode::MaximizedMode;
    }
    else if (launchModeString == FullscreenLaunchModeValue)
    {
        return LaunchMode::FullscreenMode;
    }

    return LaunchMode::DefaultMode;
}

// Method Description:
// - Helper function for converting the user-specified tab width
//   to a TabViewWidthMode enum value
// Arguments:
// - tabWidthModeString: The string value from the settings file to parse
// Return Value:
// - The corresponding enum value which maps to the string provided by the user
TabViewWidthMode GlobalAppSettings::_ParseTabWidthMode(const std::wstring& tabWidthModeString) noexcept
{
    if (tabWidthModeString == TitleLengthTabWidthModeValue)
    {
        return TabViewWidthMode::SizeToContent;
    }
    // default behavior for invalid data or EqualTabWidthValue
    return TabViewWidthMode::Equal;
}

// Method Description:
// - Adds the given colorscheme to our map of schemes, using its name as the key.
// Arguments:
// - scheme: the color scheme to add
// Return Value:
// - <none>
void GlobalAppSettings::AddColorScheme(ColorScheme scheme)
{
    std::wstring name{ scheme.GetName() };
    _colorSchemes[name] = std::move(scheme);
}

// Method Description:
// - Return the warnings that we've collected during parsing the JSON for the
//   keybindings. It's possible that the user provided keybindings have some
//   warnings in them - problems that we should alert the user to, but we can
//   recover from.
// Arguments:
// - <none>
// Return Value:
// - <none>
std::vector<TerminalApp::SettingsLoadWarnings> GlobalAppSettings::GetKeybindingsWarnings() const
{
    return _keybindingsWarnings;
}

const std::vector<winrt::TerminalApp::Command>& GlobalAppSettings::GetCommands() const noexcept
{
    return _commands;
}
<|MERGE_RESOLUTION|>--- conflicted
+++ resolved
@@ -1,367 +1,363 @@
-// Copyright (c) Microsoft Corporation.
-// Licensed under the MIT license.
-
-#include "pch.h"
-#include "GlobalAppSettings.h"
-#include "../../types/inc/Utils.hpp"
-#include "../../inc/DefaultSettings.h"
-#include "Utils.h"
-#include "JsonUtils.h"
-
-using namespace TerminalApp;
-using namespace winrt::Microsoft::Terminal::Settings;
-using namespace winrt::TerminalApp;
-using namespace winrt::Windows::Data::Json;
-using namespace winrt::Windows::UI::Xaml;
-using namespace ::Microsoft::Console;
-using namespace winrt::Microsoft::UI::Xaml::Controls;
-
-static constexpr std::string_view KeybindingsKey{ "keybindings" };
-static constexpr std::string_view CommandsKey{ "commands" };
-static constexpr std::string_view DefaultProfileKey{ "defaultProfile" };
-static constexpr std::string_view AlwaysShowTabsKey{ "alwaysShowTabs" };
-static constexpr std::string_view InitialRowsKey{ "initialRows" };
-static constexpr std::string_view InitialColsKey{ "initialCols" };
-static constexpr std::string_view RowsToScrollKey{ "rowsToScroll" };
-static constexpr std::string_view InitialPositionKey{ "initialPosition" };
-static constexpr std::string_view ShowTitleInTitlebarKey{ "showTerminalTitleInTitlebar" };
-static constexpr std::string_view ThemeKey{ "theme" };
-static constexpr std::string_view TabWidthModeKey{ "tabWidthMode" };
-static constexpr std::wstring_view EqualTabWidthModeValue{ L"equal" };
-static constexpr std::wstring_view TitleLengthTabWidthModeValue{ L"titleLength" };
-static constexpr std::string_view ShowTabsInTitlebarKey{ "showTabsInTitlebar" };
-static constexpr std::string_view WordDelimitersKey{ "wordDelimiters" };
-static constexpr std::string_view CopyOnSelectKey{ "copyOnSelect" };
-static constexpr std::string_view CopyFormattingKey{ "copyFormatting" };
-static constexpr std::string_view LaunchModeKey{ "launchMode" };
-static constexpr std::string_view ConfirmCloseAllKey{ "confirmCloseAllTabs" };
-static constexpr std::string_view SnapToGridOnResizeKey{ "snapToGridOnResize" };
-static constexpr std::wstring_view DefaultLaunchModeValue{ L"default" };
-static constexpr std::wstring_view MaximizedLaunchModeValue{ L"maximized" };
-static constexpr std::wstring_view FullscreenLaunchModeValue{ L"fullscreen" };
-static constexpr std::wstring_view LightThemeValue{ L"light" };
-static constexpr std::wstring_view DarkThemeValue{ L"dark" };
-static constexpr std::wstring_view SystemThemeValue{ L"system" };
-static constexpr std::string_view EnableStartupTaskKey{ "startOnUserLogin" };
-
-static constexpr std::string_view ForceFullRepaintRenderingKey{ "experimental.rendering.forceFullRepaint" };
-static constexpr std::string_view SoftwareRenderingKey{ "experimental.rendering.software" };
-
-static constexpr std::string_view DebugFeaturesKey{ "debugFeatures" };
-
-#ifdef _DEBUG
-static constexpr bool debugFeaturesDefault{ true };
-#else
-static constexpr bool debugFeaturesDefault{ false };
-#endif
-
-GlobalAppSettings::GlobalAppSettings() :
-    _keybindings{ winrt::make_self<winrt::TerminalApp::implementation::AppKeyBindings>() },
-    _keybindingsWarnings{},
-    _colorSchemes{},
-    _unparsedDefaultProfile{ std::nullopt },
-    _defaultProfile{},
-    _InitialRows{ DEFAULT_ROWS },
-    _InitialCols{ DEFAULT_COLS },
-    _RowsToScroll{ DEFAULT_ROWSTOSCROLL },
-    _WordDelimiters{ DEFAULT_WORD_DELIMITERS },
-    _DebugFeaturesEnabled{ debugFeaturesDefault }
-{
-}
-
-GlobalAppSettings::~GlobalAppSettings()
-{
-}
-
-std::unordered_map<std::wstring, ColorScheme>& GlobalAppSettings::GetColorSchemes() noexcept
-{
-    return _colorSchemes;
-}
-
-const std::unordered_map<std::wstring, ColorScheme>& GlobalAppSettings::GetColorSchemes() const noexcept
-{
-    return _colorSchemes;
-}
-
-void GlobalAppSettings::DefaultProfile(const GUID defaultProfile) noexcept
-{
-    _unparsedDefaultProfile.reset();
-    _defaultProfile = defaultProfile;
-}
-
-GUID GlobalAppSettings::DefaultProfile() const
-{
-    // If we have an unresolved default profile, we should likely explode.
-    THROW_HR_IF(E_INVALIDARG, _unparsedDefaultProfile.has_value());
-    return _defaultProfile;
-}
-
-std::wstring GlobalAppSettings::UnparsedDefaultProfile() const
-{
-    return _unparsedDefaultProfile.value();
-}
-
-AppKeyBindings GlobalAppSettings::GetKeybindings() const noexcept
-{
-    return *_keybindings;
-}
-
-// Method Description:
-// - Applies appropriate settings from the globals into the given TerminalSettings.
-// Arguments:
-// - settings: a TerminalSettings object to add global property values to.
-// Return Value:
-// - <none>
-void GlobalAppSettings::ApplyToSettings(TerminalSettings& settings) const noexcept
-{
-    settings.KeyBindings(GetKeybindings());
-    settings.InitialRows(_InitialRows);
-    settings.InitialCols(_InitialCols);
-    settings.RowsToScroll(_RowsToScroll);
-
-    settings.WordDelimiters(_WordDelimiters);
-    settings.CopyOnSelect(_CopyOnSelect);
-    settings.ForceFullRepaintRendering(_ForceFullRepaintRendering);
-    settings.SoftwareRendering(_SoftwareRendering);
-}
-
-// Method Description:
-// - Create a new instance of this class from a serialized JsonObject.
-// Arguments:
-// - json: an object which should be a serialization of a GlobalAppSettings object.
-// Return Value:
-// - a new GlobalAppSettings instance created from the values in `json`
-GlobalAppSettings GlobalAppSettings::FromJson(const Json::Value& json)
-{
-    GlobalAppSettings result;
-    result.LayerJson(json);
-    return result;
-}
-
-void GlobalAppSettings::LayerJson(const Json::Value& json)
-{
-    if (auto defaultProfile{ json[JsonKey(DefaultProfileKey)] })
-    {
-        _unparsedDefaultProfile.emplace(GetWstringFromJson(defaultProfile));
-    }
-
-    JsonUtils::GetBool(json, AlwaysShowTabsKey, _AlwaysShowTabs);
-
-    JsonUtils::GetBool(json, ConfirmCloseAllKey, _ConfirmCloseAllTabs);
-
-    JsonUtils::GetInt(json, InitialRowsKey, _InitialRows);
-
-    JsonUtils::GetInt(json, InitialColsKey, _InitialCols);
-
-    if (auto rowsToScroll{ json[JsonKey(RowsToScrollKey)] })
-    {
-        //if it's not an int we fall back to setting it to 0, which implies using the system setting. This will be the case if it's set to "system"
-        if (rowsToScroll.isInt())
-        {
-            _RowsToScroll = rowsToScroll.asInt();
-        }
-        else
-        {
-            _RowsToScroll = 0;
-        }
-    }
-
-    if (auto initialPosition{ json[JsonKey(InitialPositionKey)] })
-    {
-        _ParseInitialPosition(initialPosition.asString(), _InitialPosition);
-    }
-
-    JsonUtils::GetBool(json, ShowTitleInTitlebarKey, _ShowTitleInTitlebar);
-
-    JsonUtils::GetBool(json, ShowTabsInTitlebarKey, _ShowTabsInTitlebar);
-
-    JsonUtils::GetWstring(json, WordDelimitersKey, _WordDelimiters);
-
-    JsonUtils::GetBool(json, CopyOnSelectKey, _CopyOnSelect);
-
-    JsonUtils::GetBool(json, CopyFormattingKey, _CopyFormatting);
-
-    if (auto launchMode{ json[JsonKey(LaunchModeKey)] })
-    {
-        _LaunchMode = _ParseLaunchMode(GetWstringFromJson(launchMode));
-    }
-
-    if (auto theme{ json[JsonKey(ThemeKey)] })
-    {
-        _Theme = _ParseTheme(GetWstringFromJson(theme));
-    }
-
-    if (auto tabWidthMode{ json[JsonKey(TabWidthModeKey)] })
-    {
-        _TabWidthMode = _ParseTabWidthMode(GetWstringFromJson(tabWidthMode));
-    }
-
-    if (auto keybindings{ json[JsonKey(KeybindingsKey)] })
-    {
-        auto warnings = _keybindings->LayerJson(keybindings);
-        // It's possible that the user provided keybindings have some warnings
-        // in them - problems that we should alert the user to, but we can
-        // recover from. Most of these warnings cannot be detected later in the
-        // Validate settings phase, so we'll collect them now. If there were any
-        // warnings generated from parsing these keybindings, add them to our
-        // list of warnings.
-        _keybindingsWarnings.insert(_keybindingsWarnings.end(), warnings.begin(), warnings.end());
-    }
-
-    JsonUtils::GetBool(json, SnapToGridOnResizeKey, _SnapToGridOnResize);
-
-    JsonUtils::GetBool(json, ForceFullRepaintRenderingKey, _ForceFullRepaintRendering);
-
-    JsonUtils::GetBool(json, SoftwareRenderingKey, _SoftwareRendering);
-
-    // GetBool will only override the current value if the key exists
-<<<<<<< HEAD
-    JsonUtils::GetBool(json, DebugFeaturesKey, _debugFeatures);
-
-    if (auto commandsArray{ json[JsonKey(CommandsKey)] })
-    {
-        winrt::TerminalApp::implementation::Command::LayerJson(_commands, commandsArray);
-    }
-=======
-    JsonUtils::GetBool(json, DebugFeaturesKey, _DebugFeaturesEnabled);
-
-    JsonUtils::GetBool(json, EnableStartupTaskKey, _StartOnUserLogin);
->>>>>>> 1fcd9570
-}
-
-// Method Description:
-// - Helper function for converting a user-specified cursor style corresponding
-//   CursorStyle enum value
-// Arguments:
-// - themeString: The string value from the settings file to parse
-// Return Value:
-// - The corresponding enum value which maps to the string provided by the user
-ElementTheme GlobalAppSettings::_ParseTheme(const std::wstring& themeString) noexcept
-{
-    if (themeString == LightThemeValue)
-    {
-        return ElementTheme::Light;
-    }
-    else if (themeString == DarkThemeValue)
-    {
-        return ElementTheme::Dark;
-    }
-    // default behavior for invalid data or SystemThemeValue
-    return ElementTheme::Default;
-}
-
-// Method Description:
-// - Helper function for converting the initial position string into
-//   2 coordinate values. We allow users to only provide one coordinate,
-//   thus, we use comma as the separator:
-//   (100, 100): standard input string
-//   (, 100), (100, ): if a value is missing, we set this value as a default
-//   (,): both x and y are set to default
-//   (abc, 100): if a value is not valid, we treat it as default
-//   (100, 100, 100): we only read the first two values, this is equivalent to (100, 100)
-// Arguments:
-// - initialPosition: the initial position string from json
-//   ret: reference to a struct whose optionals will be populated
-// Return Value:
-// - None
-void GlobalAppSettings::_ParseInitialPosition(const std::string& initialPosition,
-                                              LaunchPosition& ret) noexcept
-{
-    static constexpr char singleCharDelim = ',';
-    std::stringstream tokenStream(initialPosition);
-    std::string token;
-    uint8_t initialPosIndex = 0;
-
-    // Get initial position values till we run out of delimiter separated values in the stream
-    // or we hit max number of allowable values (= 2)
-    // Non-numeral values or empty string will be caught as exception and we do not assign them
-    for (; std::getline(tokenStream, token, singleCharDelim) && (initialPosIndex < 2); initialPosIndex++)
-    {
-        try
-        {
-            int32_t position = std::stoi(token);
-            if (initialPosIndex == 0)
-            {
-                ret.x.emplace(position);
-            }
-
-            if (initialPosIndex == 1)
-            {
-                ret.y.emplace(position);
-            }
-        }
-        catch (...)
-        {
-            // Do nothing
-        }
-    }
-}
-
-// Method Description:
-// - Helper function for converting the user-specified launch mode
-//   to a LaunchMode enum value
-// Arguments:
-// - launchModeString: The string value from the settings file to parse
-// Return Value:
-// - The corresponding enum value which maps to the string provided by the user
-LaunchMode GlobalAppSettings::_ParseLaunchMode(const std::wstring& launchModeString) noexcept
-{
-    if (launchModeString == MaximizedLaunchModeValue)
-    {
-        return LaunchMode::MaximizedMode;
-    }
-    else if (launchModeString == FullscreenLaunchModeValue)
-    {
-        return LaunchMode::FullscreenMode;
-    }
-
-    return LaunchMode::DefaultMode;
-}
-
-// Method Description:
-// - Helper function for converting the user-specified tab width
-//   to a TabViewWidthMode enum value
-// Arguments:
-// - tabWidthModeString: The string value from the settings file to parse
-// Return Value:
-// - The corresponding enum value which maps to the string provided by the user
-TabViewWidthMode GlobalAppSettings::_ParseTabWidthMode(const std::wstring& tabWidthModeString) noexcept
-{
-    if (tabWidthModeString == TitleLengthTabWidthModeValue)
-    {
-        return TabViewWidthMode::SizeToContent;
-    }
-    // default behavior for invalid data or EqualTabWidthValue
-    return TabViewWidthMode::Equal;
-}
-
-// Method Description:
-// - Adds the given colorscheme to our map of schemes, using its name as the key.
-// Arguments:
-// - scheme: the color scheme to add
-// Return Value:
-// - <none>
-void GlobalAppSettings::AddColorScheme(ColorScheme scheme)
-{
-    std::wstring name{ scheme.GetName() };
-    _colorSchemes[name] = std::move(scheme);
-}
-
-// Method Description:
-// - Return the warnings that we've collected during parsing the JSON for the
-//   keybindings. It's possible that the user provided keybindings have some
-//   warnings in them - problems that we should alert the user to, but we can
-//   recover from.
-// Arguments:
-// - <none>
-// Return Value:
-// - <none>
-std::vector<TerminalApp::SettingsLoadWarnings> GlobalAppSettings::GetKeybindingsWarnings() const
-{
-    return _keybindingsWarnings;
-}
-
-const std::vector<winrt::TerminalApp::Command>& GlobalAppSettings::GetCommands() const noexcept
-{
-    return _commands;
-}
+// Copyright (c) Microsoft Corporation.
+// Licensed under the MIT license.
+
+#include "pch.h"
+#include "GlobalAppSettings.h"
+#include "../../types/inc/Utils.hpp"
+#include "../../inc/DefaultSettings.h"
+#include "Utils.h"
+#include "JsonUtils.h"
+
+using namespace TerminalApp;
+using namespace winrt::Microsoft::Terminal::Settings;
+using namespace winrt::TerminalApp;
+using namespace winrt::Windows::Data::Json;
+using namespace winrt::Windows::UI::Xaml;
+using namespace ::Microsoft::Console;
+using namespace winrt::Microsoft::UI::Xaml::Controls;
+
+static constexpr std::string_view KeybindingsKey{ "keybindings" };
+static constexpr std::string_view CommandsKey{ "commands" };
+static constexpr std::string_view DefaultProfileKey{ "defaultProfile" };
+static constexpr std::string_view AlwaysShowTabsKey{ "alwaysShowTabs" };
+static constexpr std::string_view InitialRowsKey{ "initialRows" };
+static constexpr std::string_view InitialColsKey{ "initialCols" };
+static constexpr std::string_view RowsToScrollKey{ "rowsToScroll" };
+static constexpr std::string_view InitialPositionKey{ "initialPosition" };
+static constexpr std::string_view ShowTitleInTitlebarKey{ "showTerminalTitleInTitlebar" };
+static constexpr std::string_view ThemeKey{ "theme" };
+static constexpr std::string_view TabWidthModeKey{ "tabWidthMode" };
+static constexpr std::wstring_view EqualTabWidthModeValue{ L"equal" };
+static constexpr std::wstring_view TitleLengthTabWidthModeValue{ L"titleLength" };
+static constexpr std::string_view ShowTabsInTitlebarKey{ "showTabsInTitlebar" };
+static constexpr std::string_view WordDelimitersKey{ "wordDelimiters" };
+static constexpr std::string_view CopyOnSelectKey{ "copyOnSelect" };
+static constexpr std::string_view CopyFormattingKey{ "copyFormatting" };
+static constexpr std::string_view LaunchModeKey{ "launchMode" };
+static constexpr std::string_view ConfirmCloseAllKey{ "confirmCloseAllTabs" };
+static constexpr std::string_view SnapToGridOnResizeKey{ "snapToGridOnResize" };
+static constexpr std::wstring_view DefaultLaunchModeValue{ L"default" };
+static constexpr std::wstring_view MaximizedLaunchModeValue{ L"maximized" };
+static constexpr std::wstring_view FullscreenLaunchModeValue{ L"fullscreen" };
+static constexpr std::wstring_view LightThemeValue{ L"light" };
+static constexpr std::wstring_view DarkThemeValue{ L"dark" };
+static constexpr std::wstring_view SystemThemeValue{ L"system" };
+static constexpr std::string_view EnableStartupTaskKey{ "startOnUserLogin" };
+
+static constexpr std::string_view ForceFullRepaintRenderingKey{ "experimental.rendering.forceFullRepaint" };
+static constexpr std::string_view SoftwareRenderingKey{ "experimental.rendering.software" };
+
+static constexpr std::string_view DebugFeaturesKey{ "debugFeatures" };
+
+#ifdef _DEBUG
+static constexpr bool debugFeaturesDefault{ true };
+#else
+static constexpr bool debugFeaturesDefault{ false };
+#endif
+
+GlobalAppSettings::GlobalAppSettings() :
+    _keybindings{ winrt::make_self<winrt::TerminalApp::implementation::AppKeyBindings>() },
+    _keybindingsWarnings{},
+    _colorSchemes{},
+    _unparsedDefaultProfile{ std::nullopt },
+    _defaultProfile{},
+    _InitialRows{ DEFAULT_ROWS },
+    _InitialCols{ DEFAULT_COLS },
+    _RowsToScroll{ DEFAULT_ROWSTOSCROLL },
+    _WordDelimiters{ DEFAULT_WORD_DELIMITERS },
+    _DebugFeaturesEnabled{ debugFeaturesDefault }
+{
+}
+
+GlobalAppSettings::~GlobalAppSettings()
+{
+}
+
+std::unordered_map<std::wstring, ColorScheme>& GlobalAppSettings::GetColorSchemes() noexcept
+{
+    return _colorSchemes;
+}
+
+const std::unordered_map<std::wstring, ColorScheme>& GlobalAppSettings::GetColorSchemes() const noexcept
+{
+    return _colorSchemes;
+}
+
+void GlobalAppSettings::DefaultProfile(const GUID defaultProfile) noexcept
+{
+    _unparsedDefaultProfile.reset();
+    _defaultProfile = defaultProfile;
+}
+
+GUID GlobalAppSettings::DefaultProfile() const
+{
+    // If we have an unresolved default profile, we should likely explode.
+    THROW_HR_IF(E_INVALIDARG, _unparsedDefaultProfile.has_value());
+    return _defaultProfile;
+}
+
+std::wstring GlobalAppSettings::UnparsedDefaultProfile() const
+{
+    return _unparsedDefaultProfile.value();
+}
+
+AppKeyBindings GlobalAppSettings::GetKeybindings() const noexcept
+{
+    return *_keybindings;
+}
+
+// Method Description:
+// - Applies appropriate settings from the globals into the given TerminalSettings.
+// Arguments:
+// - settings: a TerminalSettings object to add global property values to.
+// Return Value:
+// - <none>
+void GlobalAppSettings::ApplyToSettings(TerminalSettings& settings) const noexcept
+{
+    settings.KeyBindings(GetKeybindings());
+    settings.InitialRows(_InitialRows);
+    settings.InitialCols(_InitialCols);
+    settings.RowsToScroll(_RowsToScroll);
+
+    settings.WordDelimiters(_WordDelimiters);
+    settings.CopyOnSelect(_CopyOnSelect);
+    settings.ForceFullRepaintRendering(_ForceFullRepaintRendering);
+    settings.SoftwareRendering(_SoftwareRendering);
+}
+
+// Method Description:
+// - Create a new instance of this class from a serialized JsonObject.
+// Arguments:
+// - json: an object which should be a serialization of a GlobalAppSettings object.
+// Return Value:
+// - a new GlobalAppSettings instance created from the values in `json`
+GlobalAppSettings GlobalAppSettings::FromJson(const Json::Value& json)
+{
+    GlobalAppSettings result;
+    result.LayerJson(json);
+    return result;
+}
+
+void GlobalAppSettings::LayerJson(const Json::Value& json)
+{
+    if (auto defaultProfile{ json[JsonKey(DefaultProfileKey)] })
+    {
+        _unparsedDefaultProfile.emplace(GetWstringFromJson(defaultProfile));
+    }
+
+    JsonUtils::GetBool(json, AlwaysShowTabsKey, _AlwaysShowTabs);
+
+    JsonUtils::GetBool(json, ConfirmCloseAllKey, _ConfirmCloseAllTabs);
+
+    JsonUtils::GetInt(json, InitialRowsKey, _InitialRows);
+
+    JsonUtils::GetInt(json, InitialColsKey, _InitialCols);
+
+    if (auto rowsToScroll{ json[JsonKey(RowsToScrollKey)] })
+    {
+        //if it's not an int we fall back to setting it to 0, which implies using the system setting. This will be the case if it's set to "system"
+        if (rowsToScroll.isInt())
+        {
+            _RowsToScroll = rowsToScroll.asInt();
+        }
+        else
+        {
+            _RowsToScroll = 0;
+        }
+    }
+
+    if (auto initialPosition{ json[JsonKey(InitialPositionKey)] })
+    {
+        _ParseInitialPosition(initialPosition.asString(), _InitialPosition);
+    }
+
+    JsonUtils::GetBool(json, ShowTitleInTitlebarKey, _ShowTitleInTitlebar);
+
+    JsonUtils::GetBool(json, ShowTabsInTitlebarKey, _ShowTabsInTitlebar);
+
+    JsonUtils::GetWstring(json, WordDelimitersKey, _WordDelimiters);
+
+    JsonUtils::GetBool(json, CopyOnSelectKey, _CopyOnSelect);
+
+    JsonUtils::GetBool(json, CopyFormattingKey, _CopyFormatting);
+
+    if (auto launchMode{ json[JsonKey(LaunchModeKey)] })
+    {
+        _LaunchMode = _ParseLaunchMode(GetWstringFromJson(launchMode));
+    }
+
+    if (auto theme{ json[JsonKey(ThemeKey)] })
+    {
+        _Theme = _ParseTheme(GetWstringFromJson(theme));
+    }
+
+    if (auto tabWidthMode{ json[JsonKey(TabWidthModeKey)] })
+    {
+        _TabWidthMode = _ParseTabWidthMode(GetWstringFromJson(tabWidthMode));
+    }
+
+    if (auto keybindings{ json[JsonKey(KeybindingsKey)] })
+    {
+        auto warnings = _keybindings->LayerJson(keybindings);
+        // It's possible that the user provided keybindings have some warnings
+        // in them - problems that we should alert the user to, but we can
+        // recover from. Most of these warnings cannot be detected later in the
+        // Validate settings phase, so we'll collect them now. If there were any
+        // warnings generated from parsing these keybindings, add them to our
+        // list of warnings.
+        _keybindingsWarnings.insert(_keybindingsWarnings.end(), warnings.begin(), warnings.end());
+    }
+
+    JsonUtils::GetBool(json, SnapToGridOnResizeKey, _SnapToGridOnResize);
+
+    JsonUtils::GetBool(json, ForceFullRepaintRenderingKey, _ForceFullRepaintRendering);
+
+    JsonUtils::GetBool(json, SoftwareRenderingKey, _SoftwareRendering);
+
+    // GetBool will only override the current value if the key exists
+    JsonUtils::GetBool(json, DebugFeaturesKey, _DebugFeaturesEnabled);
+
+    JsonUtils::GetBool(json, EnableStartupTaskKey, _StartOnUserLogin);
+
+    if (auto commandsArray{ json[JsonKey(CommandsKey)] })
+    {
+        winrt::TerminalApp::implementation::Command::LayerJson(_commands, commandsArray);
+    }
+}
+
+// Method Description:
+// - Helper function for converting a user-specified cursor style corresponding
+//   CursorStyle enum value
+// Arguments:
+// - themeString: The string value from the settings file to parse
+// Return Value:
+// - The corresponding enum value which maps to the string provided by the user
+ElementTheme GlobalAppSettings::_ParseTheme(const std::wstring& themeString) noexcept
+{
+    if (themeString == LightThemeValue)
+    {
+        return ElementTheme::Light;
+    }
+    else if (themeString == DarkThemeValue)
+    {
+        return ElementTheme::Dark;
+    }
+    // default behavior for invalid data or SystemThemeValue
+    return ElementTheme::Default;
+}
+
+// Method Description:
+// - Helper function for converting the initial position string into
+//   2 coordinate values. We allow users to only provide one coordinate,
+//   thus, we use comma as the separator:
+//   (100, 100): standard input string
+//   (, 100), (100, ): if a value is missing, we set this value as a default
+//   (,): both x and y are set to default
+//   (abc, 100): if a value is not valid, we treat it as default
+//   (100, 100, 100): we only read the first two values, this is equivalent to (100, 100)
+// Arguments:
+// - initialPosition: the initial position string from json
+//   ret: reference to a struct whose optionals will be populated
+// Return Value:
+// - None
+void GlobalAppSettings::_ParseInitialPosition(const std::string& initialPosition,
+                                              LaunchPosition& ret) noexcept
+{
+    static constexpr char singleCharDelim = ',';
+    std::stringstream tokenStream(initialPosition);
+    std::string token;
+    uint8_t initialPosIndex = 0;
+
+    // Get initial position values till we run out of delimiter separated values in the stream
+    // or we hit max number of allowable values (= 2)
+    // Non-numeral values or empty string will be caught as exception and we do not assign them
+    for (; std::getline(tokenStream, token, singleCharDelim) && (initialPosIndex < 2); initialPosIndex++)
+    {
+        try
+        {
+            int32_t position = std::stoi(token);
+            if (initialPosIndex == 0)
+            {
+                ret.x.emplace(position);
+            }
+
+            if (initialPosIndex == 1)
+            {
+                ret.y.emplace(position);
+            }
+        }
+        catch (...)
+        {
+            // Do nothing
+        }
+    }
+}
+
+// Method Description:
+// - Helper function for converting the user-specified launch mode
+//   to a LaunchMode enum value
+// Arguments:
+// - launchModeString: The string value from the settings file to parse
+// Return Value:
+// - The corresponding enum value which maps to the string provided by the user
+LaunchMode GlobalAppSettings::_ParseLaunchMode(const std::wstring& launchModeString) noexcept
+{
+    if (launchModeString == MaximizedLaunchModeValue)
+    {
+        return LaunchMode::MaximizedMode;
+    }
+    else if (launchModeString == FullscreenLaunchModeValue)
+    {
+        return LaunchMode::FullscreenMode;
+    }
+
+    return LaunchMode::DefaultMode;
+}
+
+// Method Description:
+// - Helper function for converting the user-specified tab width
+//   to a TabViewWidthMode enum value
+// Arguments:
+// - tabWidthModeString: The string value from the settings file to parse
+// Return Value:
+// - The corresponding enum value which maps to the string provided by the user
+TabViewWidthMode GlobalAppSettings::_ParseTabWidthMode(const std::wstring& tabWidthModeString) noexcept
+{
+    if (tabWidthModeString == TitleLengthTabWidthModeValue)
+    {
+        return TabViewWidthMode::SizeToContent;
+    }
+    // default behavior for invalid data or EqualTabWidthValue
+    return TabViewWidthMode::Equal;
+}
+
+// Method Description:
+// - Adds the given colorscheme to our map of schemes, using its name as the key.
+// Arguments:
+// - scheme: the color scheme to add
+// Return Value:
+// - <none>
+void GlobalAppSettings::AddColorScheme(ColorScheme scheme)
+{
+    std::wstring name{ scheme.GetName() };
+    _colorSchemes[name] = std::move(scheme);
+}
+
+// Method Description:
+// - Return the warnings that we've collected during parsing the JSON for the
+//   keybindings. It's possible that the user provided keybindings have some
+//   warnings in them - problems that we should alert the user to, but we can
+//   recover from.
+// Arguments:
+// - <none>
+// Return Value:
+// - <none>
+std::vector<TerminalApp::SettingsLoadWarnings> GlobalAppSettings::GetKeybindingsWarnings() const
+{
+    return _keybindingsWarnings;
+}
+
+const std::vector<winrt::TerminalApp::Command>& GlobalAppSettings::GetCommands() const noexcept
+{
+    return _commands;
+}