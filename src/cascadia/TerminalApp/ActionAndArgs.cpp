#include "pch.h"
#include "ActionArgs.h"
#include "ActionAndArgs.h"
#include "ActionAndArgs.g.cpp"

static constexpr std::string_view ActionKey{ "action" };

// This key is reserved to remove a keybinding, instead of mapping it to an action.
static constexpr std::string_view UnboundKey{ "unbound" };

static constexpr std::string_view CopyTextKey{ "copy" };
static constexpr std::string_view PasteTextKey{ "paste" };
static constexpr std::string_view OpenNewTabDropdownKey{ "openNewTabDropdown" };
static constexpr std::string_view DuplicateTabKey{ "duplicateTab" };
static constexpr std::string_view NewTabKey{ "newTab" };
static constexpr std::string_view NewWindowKey{ "newWindow" };
static constexpr std::string_view CloseWindowKey{ "closeWindow" };
static constexpr std::string_view CloseTabKey{ "closeTab" };
static constexpr std::string_view ClosePaneKey{ "closePane" };
static constexpr std::string_view SwitchtoTabKey{ "switchToTab" };
static constexpr std::string_view NextTabKey{ "nextTab" };
static constexpr std::string_view PrevTabKey{ "prevTab" };
static constexpr std::string_view AdjustFontSizeKey{ "adjustFontSize" };
static constexpr std::string_view ResetFontSizeKey{ "resetFontSize" };
static constexpr std::string_view ScrollupKey{ "scrollUp" };
static constexpr std::string_view ScrolldownKey{ "scrollDown" };
static constexpr std::string_view ScrolluppageKey{ "scrollUpPage" };
static constexpr std::string_view ScrolldownpageKey{ "scrollDownPage" };
static constexpr std::string_view SwitchToTabKey{ "switchToTab" };
static constexpr std::string_view OpenSettingsKey{ "openSettings" }; // TODO GH#2557: Add args for OpenSettings
static constexpr std::string_view SplitPaneKey{ "splitPane" };
static constexpr std::string_view ResizePaneKey{ "resizePane" };
static constexpr std::string_view MoveFocusKey{ "moveFocus" };
static constexpr std::string_view FindKey{ "find" };
static constexpr std::string_view ToggleFullscreenKey{ "toggleFullscreen" };

static constexpr std::string_view ActionKey{ "action" };

// This key is reserved to remove a keybinding, instead of mapping it to an action.
static constexpr std::string_view UnboundKey{ "unbound" };

static constexpr std::string_view CopyTextKey{ "copy" };
static constexpr std::string_view PasteTextKey{ "paste" };
static constexpr std::string_view OpenNewTabDropdownKey{ "openNewTabDropdown" };
static constexpr std::string_view DuplicateTabKey{ "duplicateTab" };
static constexpr std::string_view NewTabKey{ "newTab" };
static constexpr std::string_view NewWindowKey{ "newWindow" };
static constexpr std::string_view CloseWindowKey{ "closeWindow" };
static constexpr std::string_view CloseTabKey{ "closeTab" };
static constexpr std::string_view ClosePaneKey{ "closePane" };
static constexpr std::string_view SwitchtoTabKey{ "switchToTab" };
static constexpr std::string_view NextTabKey{ "nextTab" };
static constexpr std::string_view PrevTabKey{ "prevTab" };
static constexpr std::string_view AdjustFontSizeKey{ "adjustFontSize" };
static constexpr std::string_view ResetFontSizeKey{ "resetFontSize" };
static constexpr std::string_view ScrollupKey{ "scrollUp" };
static constexpr std::string_view ScrolldownKey{ "scrollDown" };
static constexpr std::string_view ScrolluppageKey{ "scrollUpPage" };
static constexpr std::string_view ScrolldownpageKey{ "scrollDownPage" };
static constexpr std::string_view SwitchToTabKey{ "switchToTab" };
static constexpr std::string_view OpenSettingsKey{ "openSettings" }; // TODO GH#2557: Add args for OpenSettings
static constexpr std::string_view SplitPaneKey{ "splitPane" };
static constexpr std::string_view ResizePaneKey{ "resizePane" };
static constexpr std::string_view MoveFocusKey{ "moveFocus" };
static constexpr std::string_view FindKey{ "find" };
static constexpr std::string_view ToggleFullscreenKey{ "toggleFullscreen" };
static constexpr std::string_view ToggleCommandPaletteKey{ "toggleCommandPalette" };

namespace winrt::TerminalApp::implementation
{
    // Specifically use a map here over an unordered_map. We want to be able to
    // iterate over these entries in-order when we're serializing the keybindings.
    // HERE BE DRAGONS:
    // These are string_views that are being used as keys. These string_views are
    // just pointers to other strings. This could be dangerous, if the map outlived
    // the actual strings being pointed to. However, since both these strings and
    // the map are all const for the lifetime of the app, we have nothing to worry
    // about here.
    const std::map<std::string_view, ShortcutAction, std::less<>> ActionAndArgs::ActionNamesMap{
        { CopyTextKey, ShortcutAction::CopyText },
        { PasteTextKey, ShortcutAction::PasteText },
        { OpenNewTabDropdownKey, ShortcutAction::OpenNewTabDropdown },
        { DuplicateTabKey, ShortcutAction::DuplicateTab },
        { NewTabKey, ShortcutAction::NewTab },
        { NewWindowKey, ShortcutAction::NewWindow },
        { CloseWindowKey, ShortcutAction::CloseWindow },
        { CloseTabKey, ShortcutAction::CloseTab },
        { ClosePaneKey, ShortcutAction::ClosePane },
        { NextTabKey, ShortcutAction::NextTab },
        { PrevTabKey, ShortcutAction::PrevTab },
        { AdjustFontSizeKey, ShortcutAction::AdjustFontSize },
        { ResetFontSizeKey, ShortcutAction::ResetFontSize },
        { ScrollupKey, ShortcutAction::ScrollUp },
        { ScrolldownKey, ShortcutAction::ScrollDown },
        { ScrolluppageKey, ShortcutAction::ScrollUpPage },
        { ScrolldownpageKey, ShortcutAction::ScrollDownPage },
        { SwitchToTabKey, ShortcutAction::SwitchToTab },
        { ResizePaneKey, ShortcutAction::ResizePane },
        { MoveFocusKey, ShortcutAction::MoveFocus },
        { OpenSettingsKey, ShortcutAction::OpenSettings },
        { ToggleFullscreenKey, ShortcutAction::ToggleFullscreen },
        { SplitPaneKey, ShortcutAction::SplitPane },
        { UnboundKey, ShortcutAction::Invalid },
<<<<<<< HEAD
        { FindKey, ShortcutAction::Find },
        { ToggleCommandPaletteKey, ShortcutAction::ToggleCommandPalette },
=======
        { FindKey, ShortcutAction::Find }
>>>>>>> acd3ba7b
    };

    using ParseResult = std::tuple<IActionArgs, std::vector<::TerminalApp::SettingsLoadWarnings>>;
    using ParseActionFunction = std::function<ParseResult(const Json::Value&)>;

    // This is a map of ShortcutAction->function<IActionArgs(Json::Value)>. It holds
    // a set of deserializer functions that can be used to deserialize a IActionArgs
    // from json. Each type of IActionArgs that can accept arbitrary args should be
    // placed into this map, with the corresponding deserializer function as the
    // value.
    static const std::map<ShortcutAction, ParseActionFunction, std::less<>> argParsers{
        { ShortcutAction::CopyText, winrt::TerminalApp::implementation::CopyTextArgs::FromJson },

        { ShortcutAction::NewTab, winrt::TerminalApp::implementation::NewTabArgs::FromJson },

        { ShortcutAction::SwitchToTab, winrt::TerminalApp::implementation::SwitchToTabArgs::FromJson },

        { ShortcutAction::ResizePane, winrt::TerminalApp::implementation::ResizePaneArgs::FromJson },

        { ShortcutAction::MoveFocus, winrt::TerminalApp::implementation::MoveFocusArgs::FromJson },

        { ShortcutAction::AdjustFontSize, winrt::TerminalApp::implementation::AdjustFontSizeArgs::FromJson },

        { ShortcutAction::SplitPane, winrt::TerminalApp::implementation::SplitPaneArgs::FromJson },

<<<<<<< HEAD
=======
        { ShortcutAction::OpenSettings, winrt::TerminalApp::implementation::OpenSettingsArgs::FromJson },

>>>>>>> acd3ba7b
        { ShortcutAction::Invalid, nullptr },
    };

    // Function Description:
    // - Attempts to match a string to a ShortcutAction. If there's no match, then
    //   returns ShortcutAction::Invalid
    // Arguments:
    // - actionString: the string to match to a ShortcutAction
    // Return Value:
    // - The ShortcutAction corresponding to the given string, if a match exists.
    static ShortcutAction GetActionFromString(const std::string_view actionString)
    {
        // Try matching the command to one we have. If we can't find the
        // action name in our list of names, let's just unbind that key.
        const auto found = ActionAndArgs::ActionNamesMap.find(actionString);
        return found != ActionAndArgs::ActionNamesMap.end() ? found->second : ShortcutAction::Invalid;
    }

    // Method Description:
    // - Deserialize an ActionAndArgs from the provided json object or string `json`.
    //   * If json is a string, we'll attempt to treat it as an action name,
    //     without arguments.
    //   * If json is an object, we'll attempt to retrieve the action name from
    //     its "action" property, and we'll use that name to fine a deserializer
    //     to precess the rest of the arguments in the json object.
    // - If the action name is null or "unbound", or we don't understand the
    //   action name, or we failed to parse the arguments to this action, we'll
    //   return null. This should indicate to the caller that the action should
    //   be unbound.
    // - If there were any warnings while parsing arguments for the action,
    //   they'll be appended to the warnings parameter.
    // Arguments:
    // - json: The Json::Value to attempt to parse as an ActionAndArgs
    // - warnings: If there were any warnings during parsing, they'll be
    //   appended to this vector.
    // Return Value:
    // - a deserialized ActionAndArgs corresponding to the values in json, or
    //   null if we failed to deserialize an action.
    winrt::com_ptr<ActionAndArgs> ActionAndArgs::FromJson(const Json::Value& json,
                                                          std::vector<::TerminalApp::SettingsLoadWarnings>& warnings)
    {
        // Invalid is our placeholder that the action was not parsed.
        ShortcutAction action = ShortcutAction::Invalid;

        // Actions can be serialized in two styles:
        //   "action": "switchToTab0",
        //   "action": { "action": "switchToTab", "index": 0 },
        // NOTE: For keybindings, the "action" param is actually "command"

        // 1. In the first case, the json is a string, that's the
        //    action name. There are no provided args, so we'll pass
        //    Json::Value::null to the parse function.
        // 2. In the second case, the json is an object. We'll use the
        //    "action" in that object as the action name. We'll then pass
        //    the json object to the arg parser, for further parsing.

        auto argsVal = Json::Value::null;

        // Only try to parse the action if it's actually a string value.
        // `null` will not pass this check.
        if (json.isString())
        {
            auto commandString = json.asString();
            action = GetActionFromString(commandString);
        }
        else if (json.isObject())
        {
            const auto actionVal = json[JsonKey(ActionKey)];
            if (actionVal.isString())
            {
                auto actionString = actionVal.asString();
                action = GetActionFromString(actionString);
                argsVal = json;
            }
        }

        // Some keybindings can accept other arbitrary arguments. If it
        // does, we'll try to deserialize any "args" that were provided with
        // the binding.
        IActionArgs args{ nullptr };
        std::vector<::TerminalApp::SettingsLoadWarnings> parseWarnings;
        const auto deserializersIter = argParsers.find(action);
        if (deserializersIter != argParsers.end())
        {
            auto pfn = deserializersIter->second;
            if (pfn)
            {
                std::tie(args, parseWarnings) = pfn(argsVal);
            }
            warnings.insert(warnings.end(), parseWarnings.begin(), parseWarnings.end());

            // if an arg parser was registered, but failed, bail
            if (pfn && args == nullptr)
            {
                return nullptr;
            }
        }

        if (action != ShortcutAction::Invalid)
        {
            auto actionAndArgs = winrt::make_self<ActionAndArgs>();
            actionAndArgs->Action(action);
            actionAndArgs->Args(args);

            return actionAndArgs;
        }
        else
        {
            return nullptr;
        }
    }

}<|MERGE_RESOLUTION|>--- conflicted
+++ resolved
@@ -101,12 +101,8 @@
         { ToggleFullscreenKey, ShortcutAction::ToggleFullscreen },
         { SplitPaneKey, ShortcutAction::SplitPane },
         { UnboundKey, ShortcutAction::Invalid },
-<<<<<<< HEAD
         { FindKey, ShortcutAction::Find },
         { ToggleCommandPaletteKey, ShortcutAction::ToggleCommandPalette },
-=======
-        { FindKey, ShortcutAction::Find }
->>>>>>> acd3ba7b
     };
 
     using ParseResult = std::tuple<IActionArgs, std::vector<::TerminalApp::SettingsLoadWarnings>>;
@@ -132,11 +128,8 @@
 
         { ShortcutAction::SplitPane, winrt::TerminalApp::implementation::SplitPaneArgs::FromJson },
 
-<<<<<<< HEAD
-=======
         { ShortcutAction::OpenSettings, winrt::TerminalApp::implementation::OpenSettingsArgs::FromJson },
 
->>>>>>> acd3ba7b
         { ShortcutAction::Invalid, nullptr },
     };
 
